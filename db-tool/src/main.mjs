import fetch from "node-fetch";
import { readFile } from "node:fs/promises";
import { resolve } from "node:path";
import { dirname } from "path";
import { fileURLToPath } from "url";

const __dirname = dirname(fileURLToPath(import.meta.url));

const URL = "http://localhost:5984";

async function main() {
<<<<<<< HEAD
  const command = process.argv[2] || "";
  const subcommand = process.argv[3] || "";

  switch (command) {
    case "insert":
      await insertData();
      break;
    case "drop":
      await dropDatabases();
      break;
    case "select":
      await runSelect(subcommand);
      break;
    case "update":
      await runUpdate(subcommand);
      break;
    case "delete":
      await runDelete(subcommand);
      break;
    default:
      _printUsage();
      break;
  }
=======
    const command = process.argv[2] || ""
    const subcommand = process.argv[3] || ""

    switch (command) {
        case "insert":
            await insertData()
            break
        case "drop":
            await dropDatabases()
            break
        case "select":
            await runSelect(subcommand)
            break
        case "update":
            await runUpdate(subcommand)
            break
        case "delete":
            await runDelete(subcommand)
            break
        case "reset":
            await resetDatabase()
            break
        default:
            _printUsage()
            break
    }
>>>>>>> c4f4776b
}

function getHTTPBasicHeaderValue() {
  const credentials = {
    user: process.env.COUCHDB_USER,
    password: process.env.COUCHDB_PASSWORD,
  };

  if (!credentials.user || !credentials.password) {
    throw new Error(
      "must specify database credentials as environment variables COUCHDB_USER and COUCHDB_PASSWORD"
    );
  }

  const b64 = Buffer.from(
    `${credentials.user}:${credentials.password}`
  ).toString("base64");
  return b64;
}

const SELECT_TASKS_MAP = {
<<<<<<< HEAD
  a: selectA,
  b: getAttendeesFromAugsburg,
  c: getEmployeesWithSaleryBetween3kAnd4k,
  g: selectG,
  h: getCoursesWithNoAttendees,
  i: selectI,
  k: getCourseTitlesWithCountOfOffers,
  l: selectL,
  n: getEmployeesWithTheSameCourse,
};
=======
    a: selectA,
    b: getAttendeesFromAugsburg,
    c: getEmployeesWithSalaryBetween3kAnd4k,
    d: selectD,
    e: selectE,
    g: selectG,
    h: getCoursesWithNoAttendees,
    i: selectI,
    j: selectJ,
    k: getCourseTitlesWithCountOfOffers,
    l: selectL,
    m: selectM,
    n: getEmployeesWithTheSameCourse,
}
>>>>>>> c4f4776b

async function runSelect(task) {
  const fn = SELECT_TASKS_MAP[task];

  if (fn === undefined) {
    console.error(`unknown select: "${task || "-empty-"}"`);
    console.error(`available selects: ${_formatTasksList(SELECT_TASKS_MAP)}`);
    return;
  }

  await fn();
}

const UPDATE_TASKS_MAP = {
<<<<<<< HEAD
  a: updateA,
};
=======
    a: updateA,
    b: updateB,
}
>>>>>>> c4f4776b

async function runUpdate(task) {
  const fn = UPDATE_TASKS_MAP[task];

  if (fn === undefined) {
    console.error(`unknown update: "${task || "-empty-"}"`);
    console.error(`available updates: ${_formatTasksList(UPDATE_TASKS_MAP)}`);
    return;
  }

  await fn();
}

const DELETE_TASKS_MAP = {
<<<<<<< HEAD
  b: deleteB,
};
=======
    a: deleteA,
    b: deleteB,
}
>>>>>>> c4f4776b

async function runDelete(task) {
  const fn = DELETE_TASKS_MAP[task];

  if (fn === undefined) {
    console.error(`unknown delete: "${task || "-empty-"}"`);
    console.error(`available delete: ${_formatTasksList(DELETE_TASKS_MAP)}`);
    return;
  }

  await fn();
}

export function getAuthHeaders() {
  return {
    Authorization: `Basic ${getHTTPBasicHeaderValue()}`,
  };
}

async function createDatabase(database) {
  const response = await fetch(`${URL}/${database}`, {
    method: "PUT",
    headers: getAuthHeaders(),
  });

  if (!response.ok) {
    const error = await response.json();

    if (error.error === "file_exists") {
      console.log(`Database "${database}" already exists. Skipping`);
      return;
    }

    console.error(error);
    throw new Error(`failed to create database "${database}"`);
  }
}

async function insertInto(database, data) {
  const response = await fetch(`${URL}/${database}`, {
    method: "POST",
    headers: {
      ...getAuthHeaders(),
      "Content-Type": "application/json",
    },
    body: JSON.stringify(data),
  });

  if (!response.ok) {
    const error = await response.json();

    console.error(error);
    throw new Error(`failed to insert into "${database}"`);
  }
}

async function loadInsertData() {
  const path = resolve(__dirname, "../../data.json");
  const raw = await readFile(path);

  return JSON.parse(raw);
}

async function insertData() {
  const data = await loadInsertData();

  for (const [database, items] of Object.entries(data)) {
    await createDatabase(database);

    for (const item of items) {
      await insertInto(database, item);
    }

    console.log(`✔︎ inserted ${items.length} documents to "${database}"`);
  }
}

async function dropDatabase(database) {
  const response = await fetch(`${URL}/${database}`, {
    method: "DELETE",
    headers: getAuthHeaders(),
  });

  if (!response.ok) {
    const error = await response.json();

    if (error.error === "not_found") {
      console.log(`database "${database}" does not exist. Skipping`);
      return;
    }

    console.error(error);
    throw new Error(`failed to delete database "${database}"`);
  }

  console.log(`✔︎ deleted database "${database}"`);
}

async function dropDatabases() {
  const data = await loadInsertData();
  const databases = Object.keys(data);

  for (const database of databases) {
    await dropDatabase(database);
  }

  console.log(`✔︎ deleted ${databases.length} databases`);
}

async function resetDatabase() {

    console.log("Resetting the DBs by dropping them all and re-inserting the data...\n")

    await dropDatabases()
    await insertData()

    console.log("\n✔︎ Done!")
}

function _printUsage() {
<<<<<<< HEAD
  console.log(`Usage: node src/main.mjs {command}
Commands:
    - insert: Create databases and insert data from data.json
    - drop: Delete all databases specified in data.json
    - select {task}: Run a select task (available: ${_formatTasksList(
      SELECT_TASKS_MAP
    )})
    - update {task}: Run an update task (available: ${_formatTasksList(
      UPDATE_TASKS_MAP
    )})
    - delete {task}: Run a delete task (available: ${_formatTasksList(
      DELETE_TASKS_MAP
    )})`);
=======
    console.log(`Usage: node src/main.mjs {command}
    Commands:
    - insert: Create databases and insert data from data.json
    - drop: Delete all databases specified in data.json
    - reset: Delete all databases specified in data.json and create databases and insert data from data.json
    - select {task}: Run a select task (available: ${_formatTasksList(SELECT_TASKS_MAP)})
    - update {task}: Run an update task (available: ${_formatTasksList(UPDATE_TASKS_MAP)})
    - delete {task}: Run a delete task (available: ${_formatTasksList(DELETE_TASKS_MAP)})`)
>>>>>>> c4f4776b
}

function _formatTasksList(tasks) {
  return Object.keys(tasks).join(", ");
}

async function getAttendeesFromAugsburg() {
  const attendeesCityIsAugsburg = JSON.stringify({
    selector: {
      city: { $eq: "Augsburg" },
    },
    execution_stats: true,
    fields: ["_id", "_rev", "city", "name"],
  });
  const response = await fetch(`${URL}/attendees/_find`, {
    method: "POST",
    headers: {
      ...getAuthHeaders(),
      "Content-Type": "application/json",
    },
    body: attendeesCityIsAugsburg,
  });
  if (!response.ok) {
    const error = await response.json();

    console.error(error);
    throw new Error(`failed to select from database`);
  } else {
    const data = (await response.json()).docs;
    _printTask("b", "die Teilnehmer aus Augsburg");
    console.table(data);
  }
}

<<<<<<< HEAD
async function getEmployeesWithSaleryBetween3kAnd4k() {
  const saleryBody = JSON.stringify({
    selector: { salery: { $gt: 3000, $lt: 4000 } },
    execution_stats: true,
    use_index: "name",
    fields: ["_id", "_rev", "salery", "name"],
    sort: [{ name: "asc" }],
  });

  // index is needed for sorting
  const indexBody = JSON.stringify({
    index: {
      fields: ["name"],
    },
    name: "name-index",
    type: "json",
  });
  await fetch(`${URL}/employees/_index`, {
    method: "POST",
    headers: {
      ...getAuthHeaders(),
      "Content-Type": "application/json",
    },
    body: indexBody,
  });

  const response = await fetch(`${URL}/employees/_find`, {
    method: "POST",
    headers: {
      ...getAuthHeaders(),
      "Content-Type": "application/json",
    },
    body: saleryBody,
  });
  if (!response.ok) {
    const error = await response.json();

    console.error(error);
    throw new Error(`failed to select from database`);
  } else {
    const data = (await response.json()).docs;
    //ToDo sort
    _printTask(
      "c",
      "die Kursleiter mit einem Gehalt zwischen 3000 € und 4000 €, sortiert nach Namen."
    );
    console.table(data);
  }
=======
async function getEmployeesWithSalaryBetween3kAnd4k() {
    const salaryBody = JSON.stringify({
        selector: { salary: { $gt: 3000, $lt: 4000 } },
        execution_stats: true,
        fields: ["_id", "_rev", "salary", "name"],
    })
    const response = await fetch(`${URL}/employees/_find`, {
        method: "POST",
        headers: {
            ...getAuthHeaders(),
            "Content-Type": "application/json",
        },
        body: salaryBody,
    })
    if (!response.ok) {
        const error = await response.json()

        console.error(error)
        throw new Error(`failed to select from database`)
    } else {
        response.json().then(success => console.log("salary between 3000 and 4000: ", success.docs))
    }
>>>>>>> c4f4776b
}

async function getCoursesWithNoAttendees() {
  const body = JSON.stringify({
    selector: { attendeeIds: { $eq: [] } },
    execution_stats: true,
    fields: ["_id", "courseId"],
  });
  const response = await fetch(`${URL}/offers/_find`, {
    method: "POST",
    headers: {
      ...getAuthHeaders(),
      "Content-Type": "application/json",
    },
    body: body,
  });
  if (!response.ok) {
    const error = await response.json();

    console.error(error);
    throw new Error(`failed to select from database`);
  } else {
    const data = (await response.json()).docs;
    const getTitleForId = await fetch(`${URL}/courses/_bulk_get`, {
      method: "POST",
      headers: {
        ...getAuthHeaders(),
        "Content-Type": "application/json",
      },
      body: JSON.stringify({
        docs: Array.from(new Set(data.map((row) => ({ id: row["courseId"] })))),
      }),
    });
    const courses = (await getTitleForId.json()).results
      .map((result) => result.docs.map((doc) => doc.ok))
      .flat();
    const result = courses.map((course) => ({
      offerId: data.find((data) => data.courseId === course._id)._id,
      courseName: course.name,
    }));
    _printTask(
      "h",
      "alle Kursangebote (Kurstitel und Angebotsnummer), zu denen es noch keine Teilnehmer gibt"
    );
    console.table(result);
  }
}

async function getCourseTitlesWithCountOfOffers() {
  const body = JSON.stringify({
    selector: { courseId: { $exists: true } },
    execution_stats: true,
    fields: ["_id", "courseId"],
  });
  const response = await fetch(`${URL}/offers/_find`, {
    method: "POST",
    headers: {
      ...getAuthHeaders(),
      "Content-Type": "application/json",
    },
    body: body,
  });
  const body2 = JSON.stringify({
    selector: { name: { $exists: true } },
    execution_stats: true,
    fields: ["_id", "name"],
  });
  const response2 = await fetch(`${URL}/courses/_find`, {
    method: "POST",
    headers: {
      ...getAuthHeaders(),
      "Content-Type": "application/json",
    },
    body: body2,
  });
  if (!response.ok) {
    const error = await response.json();
    console.error(error);
    throw new Error(`failed to select from database`);
  }
  if (!response2.ok) {
    const error = await response.json();
    console.error(error);
    throw new Error(`failed to select from database`);
  }
  const offers = (await response.json()).docs;
  const courses = (await response2.json()).docs;
  const result = courses.map((course) => ({
    name: course.name,
    count: offers.filter((offer) => offer.courseId === course._id).length,
  }));
  _printTask("k", "die Kurstitel mit der jeweiligen Anzahl der Angebote.");
  console.table(result);
}

async function getEmployeesWithTheSameCourse() {
  const body = JSON.stringify({
    selector: { courseId: { $exists: true } },
    execution_stats: true,
    fields: ["_id", "courseId"],
  });
  const response = await fetch(`${URL}/offers/_find`, {
    method: "POST",
    headers: {
      ...getAuthHeaders(),
      "Content-Type": "application/json",
    },
    body: body,
  });
  if (!response.ok) {
    const error = await response.json();
    console.error(error);
    throw new Error(`failed to select from database`);
  }
  const body2 = JSON.stringify({
    selector: { name: { $exists: true } },
    execution_stats: true,
    fields: ["name", "offerIds"],
  });
  const response2 = await fetch(`${URL}/employees/_find`, {
    method: "POST",
    headers: {
      ...getAuthHeaders(),
      "Content-Type": "application/json",
    },
    body: body2,
  });
  if (!response2.ok) {
    const error = await response.json();
    console.error(error);
    throw new Error(`failed to select from database`);
  }
  const offers = (await response.json()).docs;
  const employees = (await response2.json()).docs;
  const employeesWithCourseIds = employees.map((employee) => ({
    ...employee,
    courseIds: employee.offerIds.map(
      (id) => offers.find((offer) => offer._id === id).courseId
    ),
  }));
  const pairs = {};
  employeesWithCourseIds.map((employee) => {
    employee.courseIds.forEach((id) => {
      employeesWithCourseIds.forEach((employee) => {
        if (!!employee.courseIds.find((idToCompare) => idToCompare === id)) {
          pairs[id] = !!pairs[id]
            ? pairs[id].add(employee.name)
            : new Set([employee.name]);
        }
      });
    });
  });
  Object.keys(pairs).forEach((key) => {
    if (pairs[key].size < 2) {
      delete pairs[key];
    }
  });
  _printTask(
    "n",
    "alle Paare von Kursleitern, die denselben Kurs halten, und den entsprechenden Kurstitel. Geben Sie jedes Paar nur einmal aus."
  );
  console.table(Object.keys(pairs).map((key) => Array.from(pairs[key])));
}

async function _find(db, query) {
  const response = await fetch(`${URL}/${db}/_find`, {
    method: "POST",
    headers: {
      ...getAuthHeaders(),
      "Content-Type": "application/json",
    },
    body: JSON.stringify(query),
  });
  if (!response.ok) {
    const error = await response.json();

    console.error(error);
    throw new Error("failed to execute query");
  }

  return response.json();
}

async function selectD() {
    // fetch all available offers
    const offersRes = await _find("offers", {
        selector: {},
        fields: ["courseId", "city", "date"],
    })

    // get the unique course ids
    const courseIds = Array.from(new Set(offersRes.docs.map(doc => doc.courseId)))

    // fetch all available courses matching the courseIds
    const coursesRes = await _find("courses", {
        selector: {
            _id: {
                $in: courseIds,
            },
        },
        fields: ["_id", "name"]
    })

    const offerData = offersRes.docs

    // create a course name map
    const courseNameMap = {}
    coursesRes.docs.forEach(({ _id, name }) => {
        courseNameMap[_id] = name
    })

    // create the results by combining the data
    const results = offerData.map(({ courseId, city, date }) => ({
        name: courseNameMap[courseId],
        city,
        date,
    }))

    _printTask("d", "die Kurstitel mit Datum und Ort, an dem sie stattfinden")
    console.table(results)
}

async function selectE() {
    // fetch all available offers
    const offersRes = await _find("offers", {
        selector: {},
        fields: ["_id", "courseId", "city", "date"],
    })

    // get the unique course ids
    const courseIds = Array.from(new Set(offersRes.docs.map(doc => doc.courseId)))

    // fetch all available courses matching the courseIds
    const coursesRes = await _find("courses", {
        selector: {
            _id: {
                $in: courseIds,
            },
        },
        fields: ["_id", "name"]
    })

    // fetch all available employees
    const employeesRes = await _find("employees", {
        selector: {},
        fields: ["name", "offerIds"],
    })

    const offerData = offersRes.docs

    // create a course name map
    const courseNameMap = {}
    coursesRes.docs.forEach(({ _id, name }) => {
        courseNameMap[_id] = name
    })

    // create a employee name map
    const employeeNameMap = {}
    employeesRes.docs.forEach(({ name, offerIds }) => {
        offerIds.forEach(id => {
            employeeNameMap[id] = name
        })
    })

    // create the results by combining the data
    const results = offerData.map(({ _id, courseId, city, date }) => ({
        name: courseNameMap[courseId],
        city,
        date,
        instructor: employeeNameMap[_id]
    }))

    _printTask("e", "Anfrage d) mit zusätzlicher Ausgabe der Kursleiter")
    console.table(results)
}

async function selectJ() {

    // fetch all matching attendees
    const attendeesRes = await _find("attendees", {
        selector: {
            name: {
                $regex: "Meier",
            },
        },
        fields: ["_id", "name"]
    })

    // fetch all matching attendees
    const employeesRes = await _find("employees", {
        selector: {
            name: {
                $regex: "Meier",
            },
        },
        fields: ["_id", "name"]
    })

    const result = []
    result.push(...attendeesRes.docs.map(res => {
        return { ...res, type: "attendee" }
    }))
    result.push(...employeesRes.docs.map(res => {
        return { ...res, type: "employee" }
    }))

    _printTask("j", "alle Meier, sowohl Teilnehmer wie auch Kursleiter")
    console.table(result)
}

async function selectM() {
    // fetch all courses with _id and name
    const coursesRes = await _find("courses", {
        selector: {},
        fields: ["_id", "title"]
    })

    const courseData = coursesRes.docs
    const courseIds = courseData.map(res => res._id)

    // fetch all offers ids matching the available course ids
    const offersRes = await _find("offers", {
        selector: {
            courseId: {
                $in: courseIds
            }
        },
        fields: ["_id", "courseId"]
    })

    const offerIdMap = {}
    offersRes.docs.forEach(({ _id, courseId }) => {
        offerIdMap[_id] = courseId
    })
    const offerIds = offersRes.docs.map(res => res._id)

    // fetch all employee salaries for the each offer
    const employeeRes = await _find("employees", {
        selector: {
            offerIds: {
                $in: offerIds
            }
        },
        fields: ["salary", "offerIds"]
    })

    // match salaries to courses
    const salaryData = employeeRes.docs.map(res => {
        const matchingCourses = new Set()
        res.offerIds.forEach(id => matchingCourses.add(offerIdMap[id]))

        return {
            ...res,
            matchingCourses
        }
    })

    // combine salary and course data
    const result = courseData.map(({ _id, title }) => {
        const salaries = []

        // aggregate matching salaries per course
        salaryData.forEach(({ salary, matchingCourses }) => {
            if (matchingCourses.has(_id)) {
                salaries.push(salary)
            }
        })

        // calculate the average salary
        const avgSalary = salaries.reduce((a, b) => a + b) / salaries.length

        return {
            courseTitle: title,
            courseId: _id,
            avgSalary
        }
    })

    _printTask("m", "für alle Kurse (Titel ausgeben) das durchschnittliche Gehalt der Kursleiter, die ein Angebot dieses Kurses durchführen (nach diesem Durchschnitt aufsteigend sortiert")
    console.table(result)
}

async function selectA() {
  const res = await _find("offers", {
    selector: {},
    fields: ["city"],
  });

  const cities = Array.from(new Set(res.docs.map((doc) => doc.city)));

  _printTask("a", "alle Orte, an denen Kurse durchgeführt werden");
  const results = cities.map((city) => ({
    city,
  }));
  console.table(results);
}

async function selectG() {
  const attendeesRes = await _find("attendees", {
    selector: {},
    fields: ["_id", "city", "name"],
  });

  const attendees = [];
  for (const attendee of attendeesRes.docs) {
    const offersRes = await _find("offers", {
      selector: {
        city: attendee.city,
        attendeeIds: {
          $in: [attendee._id],
        },
      },
      limit: 1,
    });

    if (offersRes.docs.length > 0) {
      attendees.push(attendee);
    }
  }

  _printTask(
    "g",
    "alle Teilnehmer, die einen Kurs am eigenen Wohnort gebucht haben"
  );
  const results = attendees.map((attendee) => ({
    name: attendee.name,
    city: attendee.city,
  }));
  console.table(results);
}

async function selectI() {
  const offersRes = await _find("offers", {
    selector: {},
    fields: ["courseId", "attendeeIds"],
  });

  const offers = offersRes.docs.filter((doc) => {
    return doc.attendeeIds.length >= 2;
  });

  const courseIds = Array.from(new Set(offers.map((offer) => offer.courseId)));

  const coursesRes = await _find("courses", {
    selector: {
      _id: {
        $in: courseIds,
      },
    },
    fields: ["title"],
  });

  _printTask(
    "i",
    "alle Kurse (egal welches Angebot) mit mindestens 2 Teilnehmern"
  );
  const results = coursesRes.docs.map((course) => ({
    title: course.title,
  }));
  console.table(results);
}

async function selectL() {
  const coursesRes = await _find("courses", {
    selector: {},
    fields: ["title", "preconditions"],
  });

  const courses = coursesRes.docs
    .filter((doc) => {
      return doc.preconditions.length >= 2;
    })
    .sort((a, b) => {
      return b.preconditions.length - a.preconditions.length;
    });

  _printTask(
    "l",
    "die Kurstitel mit der Anzahl der Voraussetzungen, die mindestens 2 Voraussetzungen haben. Die Ausgabe soll so erfolgen, dass die Kurse mit den meisten Voraussetzungen zuerst kommen"
  );
  const results = courses.map((course) => ({
    title: course.title,
    preconditionsCount: course.preconditions.length,
  }));
  console.table(results);
}

function _printTask(task, description) {
  console.log("-".repeat(50));
  console.log(`${task}) ${description}`);
  console.log("-".repeat(50));
}

async function updateA() {
<<<<<<< HEAD
  const loadOffers = () => {
    return _find("offers", {
      selector: {
        date: {
          $regex: "2023",
        },
      },
    });
  };

  const offersResBefore = await loadOffers();

  _printTask("a", "alle Angebote vom Jahr 2023 auf das Jahr 2024");
  console.log("Offers in 2023 before update:");
  const before = offersResBefore.docs.map((doc) => ({
    _id: doc._id,
    date: doc.date,
  }));
  console.table(before);

  const updates = [];
  for (const offer of offersResBefore.docs) {
    const newDate = offer.date.replace("2023", "2024");

    const update = fetch(`${URL}/offers/${offer._id}`, {
      method: "PUT",
      headers: {
        ...getAuthHeaders(),
        "Content-Type": "application/json",
        "If-Match": offer._rev,
      },
      body: JSON.stringify({
        ...offer,
        date: newDate,
      }),
    });
    updates.push(update);
  }

  await Promise.all(updates);

  const offersResAfter = await loadOffers();
  console.log("Offers in 2023 after update:");
  const after = offersResAfter.docs.map((doc) => ({
    _id: doc._id,
    date: doc.date,
  }));
  console.table(after);
=======
    const loadOffers = () => {
        return _find("offers", {
            selector: {
                date: {
                    $regex: "2023",
                },
            },
        })
    }

    const offersResBefore = await loadOffers()
    const allOffersBefore = await _find("offers", { selector: {} })

    _printTask("a", "alle Angebote vom Jahr 2023 auf das Jahr 2024")
    console.log("Offers in 2023 before update:")
    const before = offersResBefore.docs.map(doc => ({
        _id: doc._id,
        date: doc.date,
    }))
    console.table(before)

    const updates = []
    for (const offer of offersResBefore.docs) {
        const newDate = offer.date.replace("2023", "2024")

        const update = fetch(`${URL}/offers/${offer._id}`, {
            method: "PUT",
            headers: {
                ...getAuthHeaders(),
                "Content-Type": "application/json",
                "If-Match": offer._rev,
            },
            body: JSON.stringify({
                ...offer,
                date: newDate,
            }),
        })
        updates.push(update)
    }

    await Promise.all(updates)

    const offersResAfter = await loadOffers()
    console.log("Offers in 2023 after update:")
    const after = offersResAfter.docs.map(doc => ({
        _id: doc._id,
        date: doc.date,
    }))
    console.table(after)

    // print all offers before and after
    const allOffersAfter = await _find("offers", { selector: {} })
    console.log("All offers before update:")
    console.table(allOffersBefore.docs)
    console.log("All offers after update:")
    console.table(allOffersAfter.docs)
}

async function updateB() {
    const offersRes = await _find("offers", {
        selector: {
            city: {
                $regex: "Wedel"
            }
        },
    })

    const allOffersBefore = await _find("offers", { selector: {} })

    _printTask("b", "alle Angebote, die bisher in Wedel angeboten wurden, sollen jetzt in Augsburg stattfinden")
    console.log("offers in \"Wedel\" (before the update):")
    console.table(offersRes.docs)

    const updates = []
    offersRes.docs.forEach(offer => {

        // const newValue = offer.date.replace("Wedel", "Augsburg")

        const update = fetch(`${URL}/offers/${offer._id}`, {
            method: "PUT",
            headers: {
                ...getAuthHeaders(),
                "Content-Type": "application/json",
                "If-Match": offer._rev,
            },
            body: JSON.stringify({
                ...offer,
                city: "Augsburg",
            }),
        })
        updates.push(update)
    })

    await Promise.all(updates)

    const offersResAfter = await _find("offers", {
        selector: {
            city: {
                $regex: "Wedel"
            }
        },
    })

    console.log("offers in \"Wedel\" (after the update):")
    console.table(offersResAfter.docs)

    // print all offers before and after
    const allOffersAfter = await _find("offers", { selector: {} })
    console.log("All offers before update:")
    console.table(allOffersBefore.docs)
    console.log("All offers after update:")
    console.table(allOffersAfter.docs)
}

async function deleteA() {
    const coursesRes = await _find("courses", {
        selector: {
            title: {
                $regex: "C-Programmierung"
            }
        },
    })

    _printTask("a", "die Kursliteratur für den Kurs \"C-Programmierung\"")
    console.log("courses with title \"C-Programmierung\" (before)")
    console.table(coursesRes.docs)

    // we're not deleting, we're actually updating because we're working with documents
    const updates = []
    coursesRes.docs.forEach(course => {

        const update = fetch(`${URL}/courses/${course._id}`, {
            method: "PUT",
            headers: {
                ...getAuthHeaders(),
                "Content-Type": "application/json",
                "If-Match": course._rev,
            },
            body: JSON.stringify({
                ...course,
                literature: null,
            }),
        })
        updates.push(update)
    })

    await Promise.all(updates)

    const coursesResAfter = await _find("courses", {
        selector: {
            title: {
                $regex: "C-Programmierung"
            }
        },
    })

    console.log("courses with title \"C-Programmierung\" (after)")
    console.table(coursesResAfter.docs)
>>>>>>> c4f4776b
}

async function deleteB() {
  const offersRes = await _find("offers", {
    selector: {},
    fields: ["courseId", "attendeeIds"],
  });

  const whitelistedOffers = offersRes.docs.filter((doc) => {
    return doc.attendeeIds.length >= 2;
  });
  const whitelistedCourseIds = new Set(
    whitelistedOffers.map((doc) => doc.courseId)
  );

  const blacklistedOffers = offersRes.docs.filter((doc) => {
    return doc.attendeeIds.length < 2;
  });

  const deleteableCourseIds = new Set();
  for (const offer of blacklistedOffers) {
    if (whitelistedCourseIds.has(offer.courseId)) {
      continue;
    }

    deleteableCourseIds.add(offer.courseId);
  }

<<<<<<< HEAD
  const loadCourses = (ids) => {
    return _find("courses", {
      selector: {
        _id: {
          $in: Array.from(ids),
        },
      },
      fields: ["_id", "_rev", "title"],
    });
  };

  const coursesResBefore = await loadCourses(deleteableCourseIds);

  _printTask("b", "alle Kurse mit weniger als zwei Teilnehmern");
  console.log("Courses with less than two attendees before delete:");
  const before = coursesResBefore.docs.map((doc) => ({
    _id: doc._id,
    title: doc.title,
  }));
  console.table(before);

  const deletes = [];
  for (const course of coursesResBefore.docs) {
    const deleteOp = fetch(`${URL}/courses/${course._id}`, {
      method: "DELETE",
      headers: {
        ...getAuthHeaders(),
        "If-Match": offer._rev,
      },
    });
    deletes.push(deleteOp);
  }

  await Promise.all(deletes);

  const coursesResAfter = await loadCourses(deleteableCourseIds);
  console.log("Courses with less than two attendees after delete:");
  const after = coursesResAfter.docs.map((doc) => ({
    _id: doc._id,
    title: doc.title,
  }));
  console.table(after);
=======
    const coursesResBefore = await loadCourses(deleteableCourseIds)

    _printTask("b", "alle Kurse mit weniger als zwei Teilnehmern")
    console.log("Courses with less than two attendees before delete:")
    const before = coursesResBefore.docs.map(doc => ({
        _id: doc._id,
        title: doc.title,
    }))
    console.table(before)

    const deletes = []
    for (const course of coursesResBefore.docs) {
        const deleteOp = fetch(`${URL}/courses/${course._id}`, {
            method: "DELETE",
            headers: {
                ...getAuthHeaders(),
                "If-Match": course._rev,
            },
        })
        deletes.push(deleteOp)
    }

    await Promise.all(deletes)

    const coursesResAfter = await loadCourses(deleteableCourseIds)
    console.log("Courses with less than two attendees after delete:")
    const after = coursesResAfter.docs.map(doc => ({
        _id: doc._id,
        title: doc.title,
    }))
    console.table(after)
>>>>>>> c4f4776b
}

main();<|MERGE_RESOLUTION|>--- conflicted
+++ resolved
@@ -9,7 +9,6 @@
 const URL = "http://localhost:5984";
 
 async function main() {
-<<<<<<< HEAD
   const command = process.argv[2] || "";
   const subcommand = process.argv[3] || "";
 
@@ -29,38 +28,13 @@
     case "delete":
       await runDelete(subcommand);
       break;
+    case "reset":
+      await resetDatabase();
+      break;
     default:
       _printUsage();
       break;
   }
-=======
-    const command = process.argv[2] || ""
-    const subcommand = process.argv[3] || ""
-
-    switch (command) {
-        case "insert":
-            await insertData()
-            break
-        case "drop":
-            await dropDatabases()
-            break
-        case "select":
-            await runSelect(subcommand)
-            break
-        case "update":
-            await runUpdate(subcommand)
-            break
-        case "delete":
-            await runDelete(subcommand)
-            break
-        case "reset":
-            await resetDatabase()
-            break
-        default:
-            _printUsage()
-            break
-    }
->>>>>>> c4f4776b
 }
 
 function getHTTPBasicHeaderValue() {
@@ -82,33 +56,20 @@
 }
 
 const SELECT_TASKS_MAP = {
-<<<<<<< HEAD
   a: selectA,
   b: getAttendeesFromAugsburg,
-  c: getEmployeesWithSaleryBetween3kAnd4k,
+  c: getEmployeesWithSalaryBetween3kAnd4k,
+  d: selectD,
+  e: selectE,
   g: selectG,
   h: getCoursesWithNoAttendees,
   i: selectI,
+  j: selectJ,
   k: getCourseTitlesWithCountOfOffers,
   l: selectL,
+  m: selectM,
   n: getEmployeesWithTheSameCourse,
 };
-=======
-    a: selectA,
-    b: getAttendeesFromAugsburg,
-    c: getEmployeesWithSalaryBetween3kAnd4k,
-    d: selectD,
-    e: selectE,
-    g: selectG,
-    h: getCoursesWithNoAttendees,
-    i: selectI,
-    j: selectJ,
-    k: getCourseTitlesWithCountOfOffers,
-    l: selectL,
-    m: selectM,
-    n: getEmployeesWithTheSameCourse,
-}
->>>>>>> c4f4776b
 
 async function runSelect(task) {
   const fn = SELECT_TASKS_MAP[task];
@@ -123,14 +84,9 @@
 }
 
 const UPDATE_TASKS_MAP = {
-<<<<<<< HEAD
   a: updateA,
+  b: updateB,
 };
-=======
-    a: updateA,
-    b: updateB,
-}
->>>>>>> c4f4776b
 
 async function runUpdate(task) {
   const fn = UPDATE_TASKS_MAP[task];
@@ -145,14 +101,9 @@
 }
 
 const DELETE_TASKS_MAP = {
-<<<<<<< HEAD
+  a: deleteA,
   b: deleteB,
 };
-=======
-    a: deleteA,
-    b: deleteB,
-}
->>>>>>> c4f4776b
 
 async function runDelete(task) {
   const fn = DELETE_TASKS_MAP[task];
@@ -263,21 +214,22 @@
 }
 
 async function resetDatabase() {
-
-    console.log("Resetting the DBs by dropping them all and re-inserting the data...\n")
-
-    await dropDatabases()
-    await insertData()
-
-    console.log("\n✔︎ Done!")
+  console.log(
+    "Resetting the DBs by dropping them all and re-inserting the data...\n"
+  );
+
+  await dropDatabases();
+  await insertData();
+
+  console.log("\n✔︎ Done!");
 }
 
 function _printUsage() {
-<<<<<<< HEAD
   console.log(`Usage: node src/main.mjs {command}
-Commands:
+    Commands:
     - insert: Create databases and insert data from data.json
     - drop: Delete all databases specified in data.json
+    - reset: Delete all databases specified in data.json and create databases and insert data from data.json
     - select {task}: Run a select task (available: ${_formatTasksList(
       SELECT_TASKS_MAP
     )})
@@ -287,16 +239,6 @@
     - delete {task}: Run a delete task (available: ${_formatTasksList(
       DELETE_TASKS_MAP
     )})`);
-=======
-    console.log(`Usage: node src/main.mjs {command}
-    Commands:
-    - insert: Create databases and insert data from data.json
-    - drop: Delete all databases specified in data.json
-    - reset: Delete all databases specified in data.json and create databases and insert data from data.json
-    - select {task}: Run a select task (available: ${_formatTasksList(SELECT_TASKS_MAP)})
-    - update {task}: Run an update task (available: ${_formatTasksList(UPDATE_TASKS_MAP)})
-    - delete {task}: Run a delete task (available: ${_formatTasksList(DELETE_TASKS_MAP)})`)
->>>>>>> c4f4776b
 }
 
 function _formatTasksList(tasks) {
@@ -331,8 +273,7 @@
   }
 }
 
-<<<<<<< HEAD
-async function getEmployeesWithSaleryBetween3kAnd4k() {
+async function getEmployeesWithSalaryBetween3kAnd4k() {
   const saleryBody = JSON.stringify({
     selector: { salery: { $gt: 3000, $lt: 4000 } },
     execution_stats: true,
@@ -380,30 +321,6 @@
     );
     console.table(data);
   }
-=======
-async function getEmployeesWithSalaryBetween3kAnd4k() {
-    const salaryBody = JSON.stringify({
-        selector: { salary: { $gt: 3000, $lt: 4000 } },
-        execution_stats: true,
-        fields: ["_id", "_rev", "salary", "name"],
-    })
-    const response = await fetch(`${URL}/employees/_find`, {
-        method: "POST",
-        headers: {
-            ...getAuthHeaders(),
-            "Content-Type": "application/json",
-        },
-        body: salaryBody,
-    })
-    if (!response.ok) {
-        const error = await response.json()
-
-        console.error(error)
-        throw new Error(`failed to select from database`)
-    } else {
-        response.json().then(success => console.log("salary between 3000 and 4000: ", success.docs))
-    }
->>>>>>> c4f4776b
 }
 
 async function getCoursesWithNoAttendees() {
@@ -588,202 +505,212 @@
 }
 
 async function selectD() {
-    // fetch all available offers
-    const offersRes = await _find("offers", {
-        selector: {},
-        fields: ["courseId", "city", "date"],
+  // fetch all available offers
+  const offersRes = await _find("offers", {
+    selector: {},
+    fields: ["courseId", "city", "date"],
+  });
+
+  // get the unique course ids
+  const courseIds = Array.from(
+    new Set(offersRes.docs.map((doc) => doc.courseId))
+  );
+
+  // fetch all available courses matching the courseIds
+  const coursesRes = await _find("courses", {
+    selector: {
+      _id: {
+        $in: courseIds,
+      },
+    },
+    fields: ["_id", "name"],
+  });
+
+  const offerData = offersRes.docs;
+
+  // create a course name map
+  const courseNameMap = {};
+  coursesRes.docs.forEach(({ _id, name }) => {
+    courseNameMap[_id] = name;
+  });
+
+  // create the results by combining the data
+  const results = offerData.map(({ courseId, city, date }) => ({
+    name: courseNameMap[courseId],
+    city,
+    date,
+  }));
+
+  _printTask("d", "die Kurstitel mit Datum und Ort, an dem sie stattfinden");
+  console.table(results);
+}
+
+async function selectE() {
+  // fetch all available offers
+  const offersRes = await _find("offers", {
+    selector: {},
+    fields: ["_id", "courseId", "city", "date"],
+  });
+
+  // get the unique course ids
+  const courseIds = Array.from(
+    new Set(offersRes.docs.map((doc) => doc.courseId))
+  );
+
+  // fetch all available courses matching the courseIds
+  const coursesRes = await _find("courses", {
+    selector: {
+      _id: {
+        $in: courseIds,
+      },
+    },
+    fields: ["_id", "name"],
+  });
+
+  // fetch all available employees
+  const employeesRes = await _find("employees", {
+    selector: {},
+    fields: ["name", "offerIds"],
+  });
+
+  const offerData = offersRes.docs;
+
+  // create a course name map
+  const courseNameMap = {};
+  coursesRes.docs.forEach(({ _id, name }) => {
+    courseNameMap[_id] = name;
+  });
+
+  // create a employee name map
+  const employeeNameMap = {};
+  employeesRes.docs.forEach(({ name, offerIds }) => {
+    offerIds.forEach((id) => {
+      employeeNameMap[id] = name;
+    });
+  });
+
+  // create the results by combining the data
+  const results = offerData.map(({ _id, courseId, city, date }) => ({
+    name: courseNameMap[courseId],
+    city,
+    date,
+    instructor: employeeNameMap[_id],
+  }));
+
+  _printTask("e", "Anfrage d) mit zusätzlicher Ausgabe der Kursleiter");
+  console.table(results);
+}
+
+async function selectJ() {
+  // fetch all matching attendees
+  const attendeesRes = await _find("attendees", {
+    selector: {
+      name: {
+        $regex: "Meier",
+      },
+    },
+    fields: ["_id", "name"],
+  });
+
+  // fetch all matching attendees
+  const employeesRes = await _find("employees", {
+    selector: {
+      name: {
+        $regex: "Meier",
+      },
+    },
+    fields: ["_id", "name"],
+  });
+
+  const result = [];
+  result.push(
+    ...attendeesRes.docs.map((res) => {
+      return { ...res, type: "attendee" };
     })
-
-    // get the unique course ids
-    const courseIds = Array.from(new Set(offersRes.docs.map(doc => doc.courseId)))
-
-    // fetch all available courses matching the courseIds
-    const coursesRes = await _find("courses", {
-        selector: {
-            _id: {
-                $in: courseIds,
-            },
-        },
-        fields: ["_id", "name"]
+  );
+  result.push(
+    ...employeesRes.docs.map((res) => {
+      return { ...res, type: "employee" };
     })
-
-    const offerData = offersRes.docs
-
-    // create a course name map
-    const courseNameMap = {}
-    coursesRes.docs.forEach(({ _id, name }) => {
-        courseNameMap[_id] = name
-    })
-
-    // create the results by combining the data
-    const results = offerData.map(({ courseId, city, date }) => ({
-        name: courseNameMap[courseId],
-        city,
-        date,
-    }))
-
-    _printTask("d", "die Kurstitel mit Datum und Ort, an dem sie stattfinden")
-    console.table(results)
-}
-
-async function selectE() {
-    // fetch all available offers
-    const offersRes = await _find("offers", {
-        selector: {},
-        fields: ["_id", "courseId", "city", "date"],
-    })
-
-    // get the unique course ids
-    const courseIds = Array.from(new Set(offersRes.docs.map(doc => doc.courseId)))
-
-    // fetch all available courses matching the courseIds
-    const coursesRes = await _find("courses", {
-        selector: {
-            _id: {
-                $in: courseIds,
-            },
-        },
-        fields: ["_id", "name"]
-    })
-
-    // fetch all available employees
-    const employeesRes = await _find("employees", {
-        selector: {},
-        fields: ["name", "offerIds"],
-    })
-
-    const offerData = offersRes.docs
-
-    // create a course name map
-    const courseNameMap = {}
-    coursesRes.docs.forEach(({ _id, name }) => {
-        courseNameMap[_id] = name
-    })
-
-    // create a employee name map
-    const employeeNameMap = {}
-    employeesRes.docs.forEach(({ name, offerIds }) => {
-        offerIds.forEach(id => {
-            employeeNameMap[id] = name
-        })
-    })
-
-    // create the results by combining the data
-    const results = offerData.map(({ _id, courseId, city, date }) => ({
-        name: courseNameMap[courseId],
-        city,
-        date,
-        instructor: employeeNameMap[_id]
-    }))
-
-    _printTask("e", "Anfrage d) mit zusätzlicher Ausgabe der Kursleiter")
-    console.table(results)
-}
-
-async function selectJ() {
-
-    // fetch all matching attendees
-    const attendeesRes = await _find("attendees", {
-        selector: {
-            name: {
-                $regex: "Meier",
-            },
-        },
-        fields: ["_id", "name"]
-    })
-
-    // fetch all matching attendees
-    const employeesRes = await _find("employees", {
-        selector: {
-            name: {
-                $regex: "Meier",
-            },
-        },
-        fields: ["_id", "name"]
-    })
-
-    const result = []
-    result.push(...attendeesRes.docs.map(res => {
-        return { ...res, type: "attendee" }
-    }))
-    result.push(...employeesRes.docs.map(res => {
-        return { ...res, type: "employee" }
-    }))
-
-    _printTask("j", "alle Meier, sowohl Teilnehmer wie auch Kursleiter")
-    console.table(result)
+  );
+
+  _printTask("j", "alle Meier, sowohl Teilnehmer wie auch Kursleiter");
+  console.table(result);
 }
 
 async function selectM() {
-    // fetch all courses with _id and name
-    const coursesRes = await _find("courses", {
-        selector: {},
-        fields: ["_id", "title"]
-    })
-
-    const courseData = coursesRes.docs
-    const courseIds = courseData.map(res => res._id)
-
-    // fetch all offers ids matching the available course ids
-    const offersRes = await _find("offers", {
-        selector: {
-            courseId: {
-                $in: courseIds
-            }
-        },
-        fields: ["_id", "courseId"]
-    })
-
-    const offerIdMap = {}
-    offersRes.docs.forEach(({ _id, courseId }) => {
-        offerIdMap[_id] = courseId
-    })
-    const offerIds = offersRes.docs.map(res => res._id)
-
-    // fetch all employee salaries for the each offer
-    const employeeRes = await _find("employees", {
-        selector: {
-            offerIds: {
-                $in: offerIds
-            }
-        },
-        fields: ["salary", "offerIds"]
-    })
-
-    // match salaries to courses
-    const salaryData = employeeRes.docs.map(res => {
-        const matchingCourses = new Set()
-        res.offerIds.forEach(id => matchingCourses.add(offerIdMap[id]))
-
-        return {
-            ...res,
-            matchingCourses
-        }
-    })
-
-    // combine salary and course data
-    const result = courseData.map(({ _id, title }) => {
-        const salaries = []
-
-        // aggregate matching salaries per course
-        salaryData.forEach(({ salary, matchingCourses }) => {
-            if (matchingCourses.has(_id)) {
-                salaries.push(salary)
-            }
-        })
-
-        // calculate the average salary
-        const avgSalary = salaries.reduce((a, b) => a + b) / salaries.length
-
-        return {
-            courseTitle: title,
-            courseId: _id,
-            avgSalary
-        }
-    })
-
-    _printTask("m", "für alle Kurse (Titel ausgeben) das durchschnittliche Gehalt der Kursleiter, die ein Angebot dieses Kurses durchführen (nach diesem Durchschnitt aufsteigend sortiert")
-    console.table(result)
+  // fetch all courses with _id and name
+  const coursesRes = await _find("courses", {
+    selector: {},
+    fields: ["_id", "title"],
+  });
+
+  const courseData = coursesRes.docs;
+  const courseIds = courseData.map((res) => res._id);
+
+  // fetch all offers ids matching the available course ids
+  const offersRes = await _find("offers", {
+    selector: {
+      courseId: {
+        $in: courseIds,
+      },
+    },
+    fields: ["_id", "courseId"],
+  });
+
+  const offerIdMap = {};
+  offersRes.docs.forEach(({ _id, courseId }) => {
+    offerIdMap[_id] = courseId;
+  });
+  const offerIds = offersRes.docs.map((res) => res._id);
+
+  // fetch all employee salaries for the each offer
+  const employeeRes = await _find("employees", {
+    selector: {
+      offerIds: {
+        $in: offerIds,
+      },
+    },
+    fields: ["salary", "offerIds"],
+  });
+
+  // match salaries to courses
+  const salaryData = employeeRes.docs.map((res) => {
+    const matchingCourses = new Set();
+    res.offerIds.forEach((id) => matchingCourses.add(offerIdMap[id]));
+
+    return {
+      ...res,
+      matchingCourses,
+    };
+  });
+
+  // combine salary and course data
+  const result = courseData.map(({ _id, title }) => {
+    const salaries = [];
+
+    // aggregate matching salaries per course
+    salaryData.forEach(({ salary, matchingCourses }) => {
+      if (matchingCourses.has(_id)) {
+        salaries.push(salary);
+      }
+    });
+
+    // calculate the average salary
+    const avgSalary = salaries.reduce((a, b) => a + b) / salaries.length;
+
+    return {
+      courseTitle: title,
+      courseId: _id,
+      avgSalary,
+    };
+  });
+
+  _printTask(
+    "m",
+    "für alle Kurse (Titel ausgeben) das durchschnittliche Gehalt der Kursleiter, die ein Angebot dieses Kurses durchführen (nach diesem Durchschnitt aufsteigend sortiert"
+  );
+  console.table(result);
 }
 
 async function selectA() {
@@ -898,7 +825,6 @@
 }
 
 async function updateA() {
-<<<<<<< HEAD
   const loadOffers = () => {
     return _find("offers", {
       selector: {
@@ -910,6 +836,7 @@
   };
 
   const offersResBefore = await loadOffers();
+  const allOffersBefore = await _find("offers", { selector: {} });
 
   _printTask("a", "alle Angebote vom Jahr 2023 auf das Jahr 2024");
   console.log("Offers in 2023 before update:");
@@ -947,166 +874,116 @@
     date: doc.date,
   }));
   console.table(after);
-=======
-    const loadOffers = () => {
-        return _find("offers", {
-            selector: {
-                date: {
-                    $regex: "2023",
-                },
-            },
-        })
-    }
-
-    const offersResBefore = await loadOffers()
-    const allOffersBefore = await _find("offers", { selector: {} })
-
-    _printTask("a", "alle Angebote vom Jahr 2023 auf das Jahr 2024")
-    console.log("Offers in 2023 before update:")
-    const before = offersResBefore.docs.map(doc => ({
-        _id: doc._id,
-        date: doc.date,
-    }))
-    console.table(before)
-
-    const updates = []
-    for (const offer of offersResBefore.docs) {
-        const newDate = offer.date.replace("2023", "2024")
-
-        const update = fetch(`${URL}/offers/${offer._id}`, {
-            method: "PUT",
-            headers: {
-                ...getAuthHeaders(),
-                "Content-Type": "application/json",
-                "If-Match": offer._rev,
-            },
-            body: JSON.stringify({
-                ...offer,
-                date: newDate,
-            }),
-        })
-        updates.push(update)
-    }
-
-    await Promise.all(updates)
-
-    const offersResAfter = await loadOffers()
-    console.log("Offers in 2023 after update:")
-    const after = offersResAfter.docs.map(doc => ({
-        _id: doc._id,
-        date: doc.date,
-    }))
-    console.table(after)
-
-    // print all offers before and after
-    const allOffersAfter = await _find("offers", { selector: {} })
-    console.log("All offers before update:")
-    console.table(allOffersBefore.docs)
-    console.log("All offers after update:")
-    console.table(allOffersAfter.docs)
+
+  // print all offers before and after
+  const allOffersAfter = await _find("offers", { selector: {} });
+  console.log("All offers before update:");
+  console.table(allOffersBefore.docs);
+  console.log("All offers after update:");
+  console.table(allOffersAfter.docs);
 }
 
 async function updateB() {
-    const offersRes = await _find("offers", {
-        selector: {
-            city: {
-                $regex: "Wedel"
-            }
-        },
-    })
-
-    const allOffersBefore = await _find("offers", { selector: {} })
-
-    _printTask("b", "alle Angebote, die bisher in Wedel angeboten wurden, sollen jetzt in Augsburg stattfinden")
-    console.log("offers in \"Wedel\" (before the update):")
-    console.table(offersRes.docs)
-
-    const updates = []
-    offersRes.docs.forEach(offer => {
-
-        // const newValue = offer.date.replace("Wedel", "Augsburg")
-
-        const update = fetch(`${URL}/offers/${offer._id}`, {
-            method: "PUT",
-            headers: {
-                ...getAuthHeaders(),
-                "Content-Type": "application/json",
-                "If-Match": offer._rev,
-            },
-            body: JSON.stringify({
-                ...offer,
-                city: "Augsburg",
-            }),
-        })
-        updates.push(update)
-    })
-
-    await Promise.all(updates)
-
-    const offersResAfter = await _find("offers", {
-        selector: {
-            city: {
-                $regex: "Wedel"
-            }
-        },
-    })
-
-    console.log("offers in \"Wedel\" (after the update):")
-    console.table(offersResAfter.docs)
-
-    // print all offers before and after
-    const allOffersAfter = await _find("offers", { selector: {} })
-    console.log("All offers before update:")
-    console.table(allOffersBefore.docs)
-    console.log("All offers after update:")
-    console.table(allOffersAfter.docs)
+  const offersRes = await _find("offers", {
+    selector: {
+      city: {
+        $regex: "Wedel",
+      },
+    },
+  });
+
+  const allOffersBefore = await _find("offers", { selector: {} });
+
+  _printTask(
+    "b",
+    "alle Angebote, die bisher in Wedel angeboten wurden, sollen jetzt in Augsburg stattfinden"
+  );
+  console.log('offers in "Wedel" (before the update):');
+  console.table(offersRes.docs);
+
+  const updates = [];
+  offersRes.docs.forEach((offer) => {
+    // const newValue = offer.date.replace("Wedel", "Augsburg")
+
+    const update = fetch(`${URL}/offers/${offer._id}`, {
+      method: "PUT",
+      headers: {
+        ...getAuthHeaders(),
+        "Content-Type": "application/json",
+        "If-Match": offer._rev,
+      },
+      body: JSON.stringify({
+        ...offer,
+        city: "Augsburg",
+      }),
+    });
+    updates.push(update);
+  });
+
+  await Promise.all(updates);
+
+  const offersResAfter = await _find("offers", {
+    selector: {
+      city: {
+        $regex: "Wedel",
+      },
+    },
+  });
+
+  console.log('offers in "Wedel" (after the update):');
+  console.table(offersResAfter.docs);
+
+  // print all offers before and after
+  const allOffersAfter = await _find("offers", { selector: {} });
+  console.log("All offers before update:");
+  console.table(allOffersBefore.docs);
+  console.log("All offers after update:");
+  console.table(allOffersAfter.docs);
 }
 
 async function deleteA() {
-    const coursesRes = await _find("courses", {
-        selector: {
-            title: {
-                $regex: "C-Programmierung"
-            }
-        },
-    })
-
-    _printTask("a", "die Kursliteratur für den Kurs \"C-Programmierung\"")
-    console.log("courses with title \"C-Programmierung\" (before)")
-    console.table(coursesRes.docs)
-
-    // we're not deleting, we're actually updating because we're working with documents
-    const updates = []
-    coursesRes.docs.forEach(course => {
-
-        const update = fetch(`${URL}/courses/${course._id}`, {
-            method: "PUT",
-            headers: {
-                ...getAuthHeaders(),
-                "Content-Type": "application/json",
-                "If-Match": course._rev,
-            },
-            body: JSON.stringify({
-                ...course,
-                literature: null,
-            }),
-        })
-        updates.push(update)
-    })
-
-    await Promise.all(updates)
-
-    const coursesResAfter = await _find("courses", {
-        selector: {
-            title: {
-                $regex: "C-Programmierung"
-            }
-        },
-    })
-
-    console.log("courses with title \"C-Programmierung\" (after)")
-    console.table(coursesResAfter.docs)
->>>>>>> c4f4776b
+  const coursesRes = await _find("courses", {
+    selector: {
+      title: {
+        $regex: "C-Programmierung",
+      },
+    },
+  });
+
+  _printTask("a", 'die Kursliteratur für den Kurs "C-Programmierung"');
+  console.log('courses with title "C-Programmierung" (before)');
+  console.table(coursesRes.docs);
+
+  // we're not deleting, we're actually updating because we're working with documents
+  const updates = [];
+  coursesRes.docs.forEach((course) => {
+    const update = fetch(`${URL}/courses/${course._id}`, {
+      method: "PUT",
+      headers: {
+        ...getAuthHeaders(),
+        "Content-Type": "application/json",
+        "If-Match": course._rev,
+      },
+      body: JSON.stringify({
+        ...course,
+        literature: null,
+      }),
+    });
+    updates.push(update);
+  });
+
+  await Promise.all(updates);
+
+  const coursesResAfter = await _find("courses", {
+    selector: {
+      title: {
+        $regex: "C-Programmierung",
+      },
+    },
+  });
+
+  console.log('courses with title "C-Programmierung" (after)');
+  console.table(coursesResAfter.docs);
 }
 
 async function deleteB() {
@@ -1134,18 +1011,6 @@
 
     deleteableCourseIds.add(offer.courseId);
   }
-
-<<<<<<< HEAD
-  const loadCourses = (ids) => {
-    return _find("courses", {
-      selector: {
-        _id: {
-          $in: Array.from(ids),
-        },
-      },
-      fields: ["_id", "_rev", "title"],
-    });
-  };
 
   const coursesResBefore = await loadCourses(deleteableCourseIds);
 
@@ -1163,7 +1028,7 @@
       method: "DELETE",
       headers: {
         ...getAuthHeaders(),
-        "If-Match": offer._rev,
+        "If-Match": course._rev,
       },
     });
     deletes.push(deleteOp);
@@ -1178,39 +1043,6 @@
     title: doc.title,
   }));
   console.table(after);
-=======
-    const coursesResBefore = await loadCourses(deleteableCourseIds)
-
-    _printTask("b", "alle Kurse mit weniger als zwei Teilnehmern")
-    console.log("Courses with less than two attendees before delete:")
-    const before = coursesResBefore.docs.map(doc => ({
-        _id: doc._id,
-        title: doc.title,
-    }))
-    console.table(before)
-
-    const deletes = []
-    for (const course of coursesResBefore.docs) {
-        const deleteOp = fetch(`${URL}/courses/${course._id}`, {
-            method: "DELETE",
-            headers: {
-                ...getAuthHeaders(),
-                "If-Match": course._rev,
-            },
-        })
-        deletes.push(deleteOp)
-    }
-
-    await Promise.all(deletes)
-
-    const coursesResAfter = await loadCourses(deleteableCourseIds)
-    console.log("Courses with less than two attendees after delete:")
-    const after = coursesResAfter.docs.map(doc => ({
-        _id: doc._id,
-        title: doc.title,
-    }))
-    console.table(after)
->>>>>>> c4f4776b
 }
 
 main();