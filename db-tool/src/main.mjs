import fetch from "node-fetch";
import { readFile } from "node:fs/promises";
import { resolve } from "node:path";
import { dirname } from "path";
import { fileURLToPath } from "url";

const __dirname = dirname(fileURLToPath(import.meta.url));

const URL = "http://localhost:5984";

async function main() {
    const command = process.argv[2] || "";
    const subcommand = process.argv[3] || "";

    switch (command) {
        case "insert":
            await insertData();
            break;
        case "drop":
            await dropDatabases();
            break;
        case "select":
            await runSelect(subcommand);
            break;
        case "update":
            await runUpdate(subcommand);
            break;
        case "delete":
            await runDelete(subcommand);
            break;
        case "reset":
            await resetDatabase();
            break;
        default:
            _printUsage();
            break;
    }
}

function getHTTPBasicHeaderValue() {
    const credentials = {
        user: process.env.COUCHDB_USER,
        password: process.env.COUCHDB_PASSWORD,
    };

    if (!credentials.user || !credentials.password) {
        throw new Error(
            "must specify database credentials as environment variables COUCHDB_USER and COUCHDB_PASSWORD"
        );
    }

    const b64 = Buffer.from(
        `${credentials.user}:${credentials.password}`
    ).toString("base64");
    return b64;
}

const SELECT_TASKS_MAP = {
    a: selectA,
    b: getAttendeesFromAugsburg,
    c: getEmployeesWithSalaryBetween3kAnd4k,
    d: selectD,
    e: selectE,
    f: selectF,
    g: selectG,
    h: getCoursesWithNoAttendees,
    i: selectI,
    j: selectJ,
    k: getCourseTitlesWithCountOfOffers,
    l: selectL,
    m: selectM,
    n: getEmployeesWithTheSameCourse,
};

async function runSelect(task) {
    const fn = SELECT_TASKS_MAP[task];

    if (fn === undefined) {
        console.error(`unknown select: "${task || "-empty-"}"`);
        console.error(`available selects: ${_formatTasksList(SELECT_TASKS_MAP)}`);
        return;
    }

    await fn();
}

const UPDATE_TASKS_MAP = {
    a: updateA,
    b: updateB,
};

async function runUpdate(task) {
    const fn = UPDATE_TASKS_MAP[task];

    if (fn === undefined) {
        console.error(`unknown update: "${task || "-empty-"}"`);
        console.error(`available updates: ${_formatTasksList(UPDATE_TASKS_MAP)}`);
        return;
    }

    await fn();
}

const DELETE_TASKS_MAP = {
    a: deleteA,
    b: deleteB,
};

async function runDelete(task) {
    const fn = DELETE_TASKS_MAP[task];

    if (fn === undefined) {
        console.error(`unknown delete: "${task || "-empty-"}"`);
        console.error(`available delete: ${_formatTasksList(DELETE_TASKS_MAP)}`);
        return;
    }

    await fn();
}

export function getAuthHeaders() {
    return {
        Authorization: `Basic ${getHTTPBasicHeaderValue()}`,
    };
}

async function createDatabase(database) {
    const response = await fetch(`${URL}/${database}`, {
        method: "PUT",
        headers: getAuthHeaders(),
    });

    if (!response.ok) {
        const error = await response.json();

        if (error.error === "file_exists") {
            console.log(`Database "${database}" already exists. Skipping`);
            return;
        }

        console.error(error);
        throw new Error(`failed to create database "${database}"`);
    }
}

async function insertInto(database, data) {
    const response = await fetch(`${URL}/${database}`, {
        method: "POST",
        headers: {
            ...getAuthHeaders(),
            "Content-Type": "application/json",
        },
        body: JSON.stringify(data),
    });

    if (!response.ok) {
        const error = await response.json();

        console.error(error);
        throw new Error(`failed to insert into "${database}"`);
    }
}

async function loadInsertData() {
    const path = resolve(__dirname, "../../data.json");
    const raw = await readFile(path);

    return JSON.parse(raw);
}

async function insertData() {
    const data = await loadInsertData();

    for (const [database, items] of Object.entries(data)) {
        await createDatabase(database);

        for (const item of items) {
            await insertInto(database, item);
        }

        console.log(`✔︎ inserted ${items.length} documents to "${database}"`);
    }
}

async function dropDatabase(database) {
    const response = await fetch(`${URL}/${database}`, {
        method: "DELETE",
        headers: getAuthHeaders(),
    });

    if (!response.ok) {
        const error = await response.json();

        if (error.error === "not_found") {
            console.log(`database "${database}" does not exist. Skipping`);
            return;
        }

        console.error(error);
        throw new Error(`failed to delete database "${database}"`);
    }

    console.log(`✔︎ deleted database "${database}"`);
}

async function dropDatabases() {
    const data = await loadInsertData();
    const databases = Object.keys(data);

    for (const database of databases) {
        await dropDatabase(database);
    }

    console.log(`✔︎ deleted ${databases.length} databases`);
}

async function resetDatabase() {
    console.log(
        "Resetting the DBs by dropping them all and re-inserting the data...\n"
    );

    await dropDatabases();
    await insertData();

    console.log("\n✔︎ Done!");
}

function _printUsage() {
    console.log(`Usage: node src/main.mjs {command}
    Commands:
    - insert: Create databases and insert data from data.json
    - drop: Delete all databases specified in data.json
    - reset: Delete all databases specified in data.json and create databases and insert data from data.json
    - select {task}: Run a select task (available: ${_formatTasksList(
        SELECT_TASKS_MAP
    )})
    - update {task}: Run an update task (available: ${_formatTasksList(
        UPDATE_TASKS_MAP
    )})
    - delete {task}: Run a delete task (available: ${_formatTasksList(
        DELETE_TASKS_MAP
    )})`);
}

function _formatTasksList(tasks) {
    return Object.keys(tasks).join(", ");
}

async function getAttendeesFromAugsburg() {
    const attendeesCityIsAugsburg = JSON.stringify({
        selector: {
            city: { $eq: "Augsburg" },
        },
        execution_stats: true,
        fields: ["_id", "_rev", "city", "name"],
    });
    const response = await fetch(`${URL}/attendees/_find`, {
        method: "POST",
        headers: {
            ...getAuthHeaders(),
            "Content-Type": "application/json",
        },
        body: attendeesCityIsAugsburg,
    });
    if (!response.ok) {
        const error = await response.json();

        console.error(error);
        throw new Error(`failed to select from database`);
    } else {
        const data = (await response.json()).docs;
        _printTask("b", "die Teilnehmer aus Augsburg");
        console.table(data);
    }
}

async function getEmployeesWithSalaryBetween3kAnd4k() {
    const saleryBody = JSON.stringify({
        selector: { salery: { $gt: 3000, $lt: 4000 } },
        execution_stats: true,
        use_index: "name",
        fields: ["_id", "_rev", "salery", "name"],
        sort: [{ name: "asc" }],
    });

    // index is needed for sorting
    const indexBody = JSON.stringify({
        index: {
            fields: ["name"],
        },
        name: "name-index",
        type: "json",
    });
    await fetch(`${URL}/employees/_index`, {
        method: "POST",
        headers: {
            ...getAuthHeaders(),
            "Content-Type": "application/json",
        },
        body: indexBody,
    });

    const response = await fetch(`${URL}/employees/_find`, {
        method: "POST",
        headers: {
            ...getAuthHeaders(),
            "Content-Type": "application/json",
        },
        body: saleryBody,
    });
    if (!response.ok) {
        const error = await response.json();

        console.error(error);
        throw new Error(`failed to select from database`);
    } else {
        const data = (await response.json()).docs;
        //ToDo sort
        _printTask(
            "c",
            "die Kursleiter mit einem Gehalt zwischen 3000 € und 4000 €, sortiert nach Namen."
        );
        console.table(data);
    }
}

async function getCoursesWithNoAttendees() {
    const body = JSON.stringify({
        selector: { attendeeIds: { $eq: [] } },
        execution_stats: true,
        fields: ["_id", "courseId"],
    });
    const response = await fetch(`${URL}/offers/_find`, {
        method: "POST",
        headers: {
            ...getAuthHeaders(),
            "Content-Type": "application/json",
        },
        body: body,
    });
    if (!response.ok) {
        const error = await response.json();

        console.error(error);
        throw new Error(`failed to select from database`);
    } else {
        const data = (await response.json()).docs;
        const getTitleForId = await fetch(`${URL}/courses/_bulk_get`, {
            method: "POST",
            headers: {
                ...getAuthHeaders(),
                "Content-Type": "application/json",
            },
            body: JSON.stringify({
                docs: Array.from(new Set(data.map((row) => ({ id: row["courseId"] })))),
            }),
        });
        const courses = (await getTitleForId.json()).results
            .map((result) => result.docs.map((doc) => doc.ok))
            .flat();
        const result = courses.map((course) => ({
            offerId: data.find((data) => data.courseId === course._id)._id,
            courseName: course.title,
        }));
        _printTask(
            "h",
            "alle Kursangebote (Kurstitel und Angebotsnummer), zu denen es noch keine Teilnehmer gibt"
        );
        console.table(result);
    }
}

async function getCourseTitlesWithCountOfOffers() {
    const body = JSON.stringify({
        selector: { courseId: { $exists: true } },
        execution_stats: true,
        fields: ["_id", "courseId"],
    });
    const response = await fetch(`${URL}/offers/_find`, {
        method: "POST",
        headers: {
            ...getAuthHeaders(),
            "Content-Type": "application/json",
        },
        body: body,
    });
    const body2 = JSON.stringify({
        selector: { title: { $exists: true } },
        execution_stats: true,
        fields: ["_id", "title"],
    });
    const response2 = await fetch(`${URL}/courses/_find`, {
        method: "POST",
        headers: {
            ...getAuthHeaders(),
            "Content-Type": "application/json",
        },
        body: body2,
    });
    if (!response.ok) {
        const error = await response.json();
        console.error(error);
        throw new Error(`failed to select from database`);
    }
    if (!response2.ok) {
        const error = await response.json();
        console.error(error);
        throw new Error(`failed to select from database`);
    }
    const offers = (await response.json()).docs;
    const courses = (await response2.json()).docs;
    const result = courses.map((course) => ({
        name: course.title,
        count: offers.filter((offer) => offer.courseId === course._id).length,
    }));
    _printTask("k", "die Kurstitel mit der jeweiligen Anzahl der Angebote.");
    console.table(result);
}

async function getEmployeesWithTheSameCourse() {
    const body = JSON.stringify({
        selector: { courseId: { $exists: true } },
        execution_stats: true,
        fields: ["_id", "courseId"],
    });
    const response = await fetch(`${URL}/offers/_find`, {
        method: "POST",
        headers: {
            ...getAuthHeaders(),
            "Content-Type": "application/json",
        },
        body: body,
    });
    if (!response.ok) {
        const error = await response.json();
        console.error(error);
        throw new Error(`failed to select from database`);
    }
    const body2 = JSON.stringify({
        selector: { name: { $exists: true } },
        execution_stats: true,
        fields: ["name", "offerIds"],
    });
    const response2 = await fetch(`${URL}/employees/_find`, {
        method: "POST",
        headers: {
            ...getAuthHeaders(),
            "Content-Type": "application/json",
        },
        body: body2,
    });
    if (!response2.ok) {
        const error = await response.json();
        console.error(error);
        throw new Error(`failed to select from database`);
    }
    const offers = (await response.json()).docs;
    const employees = (await response2.json()).docs;
    const employeesWithCourseIds = employees.map((employee) => ({
        ...employee,
        courseIds: employee.offerIds.map(
            (id) => offers.find((offer) => offer._id === id).courseId
        ),
    }));
    const pairs = {};
    employeesWithCourseIds.map((employee) => {
        employee.courseIds.forEach((id) => {
            employeesWithCourseIds.forEach((employee) => {
                if (!!employee.courseIds.find((idToCompare) => idToCompare === id)) {
                    pairs[id] = !!pairs[id]
                        ? pairs[id].add(employee.name)
                        : new Set([employee.name]);
                }
            });
        });
    });
    Object.keys(pairs).forEach((key) => {
        if (pairs[key].size < 2) {
            delete pairs[key];
        }
    });
    _printTask(
        "n",
        "alle Paare von Kursleitern, die denselben Kurs halten, und den entsprechenden Kurstitel. Geben Sie jedes Paar nur einmal aus."
    );
    console.table(Object.keys(pairs).map((key) => Array.from(pairs[key])));
}

async function selectF() {
<<<<<<< HEAD
  const body = JSON.stringify({
    selector: { _id: { $exists: true } },
    execution_stats: true,
    fields: ["_id", "title", "preconditions"],
  });
  const response = await fetch(`${URL}/courses/_find`, {
    method: "POST",
    headers: {
      ...getAuthHeaders(),
      "Content-Type": "application/json",
    },
    body: body,
  });
  if (!response.ok) {
    const error = await response.json();
    console.error(error);
    throw new Error(`failed to select from database`);
  }
  const data = (await response.json()).docs;
  const mappedData = data
    .map((row) => {
      const preconditionNames = row.preconditions.map(
        (id) => data.find((obj) => obj._id === id).title
      );
      console.log(preconditionNames, row);
      return {
        Kurs: row.title,
        Vorbedingung:
          preconditionNames.length > 0 ? preconditionNames.join(", ") : "NULL",
      };
    })
    .sort((a, b) => a.Kurs.localeCompare(b.Kurs));
  _printTask(
    "f",
    "alle Kurstitel mit den Titeln der Kurse, die dafür Voraussetzung sind. Hat ein Kurs keine Voraussetzungen, so soll dieses Feld NULL sein. Achten Sie auf vernünftige Spaltenüberschriften. Die Ausgabe soll nach Kursen sortiert erfolgen."
  );
  console.table(mappedData);
=======
    // const body = JSON.stringify({
    //   views: {
    //     my_filter: {
    //       map: "function(doc) {   emit([doc.name, 0], null);  for(var i in doc.preconditions){ emit([doc.name, Number(i)+1], {_id: doc.preconditions[i]}) } }",
    //     },
    //   },
    // });
    // console.log(body);
    // const response = await fetch(
    //   `${URL}/courses/_design/coursesWithPreCondition`,
    //   {
    //     method: "PUT",
    //     headers: {
    //       ...getAuthHeaders(),
    //       "Content-Type": "application/json",
    //     },
    //     body: body,
    //   }
    // );
    // if (!response.ok) {
    //   const error = await response.json();
    //   console.error(error);
    //   throw new Error(`failed to select from database`);
    // }
    // console.log(response);

    // const data = await fetch(
    //   `${URL}/courses/_design/coursesWithPreCondition/_views/my_filter`,
    //   {
    //     method: "GET",
    //     headers: {
    //       ...getAuthHeaders(),
    //       "Content-Type": "application/json",
    //     },
    //   }
    // );
    // console.log(data);

    const body = JSON.stringify({
        selector: { _id: { $exists: true } },
        execution_stats: true,
        fields: ["_id", "name", "preconditions"],
    });
    const response = await fetch(`${URL}/courses/_find`, {
        method: "POST",
        headers: {
            ...getAuthHeaders(),
            "Content-Type": "application/json",
        },
        body: body,
    });
    if (!response.ok) {
        const error = await response.json();
        console.error(error);
        throw new Error(`failed to select from database`);
    }
    const data = (await response.json()).docs;
    const mappedData = data
        .map((row) => {
            const preconditionNames = row.preconditions.map(
                (id) => data.find((obj) => obj._id === id).name
            );
            return {
                Kurs: row.name,
                Vorbedingung:
                    preconditionNames.length > 0 ? preconditionNames.join(", ") : "NULL",
            };
        })
        .sort((a, b) => a.Kurs.localeCompare(b.Kurs));
    _printTask(
        "f",
        "alle Kurstitel mit den Titeln der Kurse, die dafür Voraussetzung sind. Hat ein Kurs keine Voraussetzungen, so soll dieses Feld NULL sein. Achten Sie auf vernünftige Spaltenüberschriften. Die Ausgabe soll nach Kursen sortiert erfolgen."
    );
    console.table(mappedData);
>>>>>>> cc39f79b
}

async function _find(db, query) {
    const response = await fetch(`${URL}/${db}/_find`, {
        method: "POST",
        headers: {
            ...getAuthHeaders(),
            "Content-Type": "application/json",
        },
        body: JSON.stringify(query),
    });
    if (!response.ok) {
        const error = await response.json();

        console.error(error);
        throw new Error("failed to execute query");
    }

    return response.json();
}

async function selectD() {
    // fetch all available offers
    const offersRes = await _find("offers", {
        selector: {},
        fields: ["courseId", "city", "date"],
    });

    // get the unique course ids
    const courseIds = Array.from(
        new Set(offersRes.docs.map((doc) => doc.courseId))
    );

    // fetch all available courses matching the courseIds
    const coursesRes = await _find("courses", {
        selector: {
            _id: {
                $in: courseIds,
            },
        },
        fields: ["_id", "title"],
    });

    const offerData = offersRes.docs;

    // create a course name map
    const courseNameMap = {};
    coursesRes.docs.forEach(({ _id, title }) => {
        courseNameMap[_id] = title;
    });

    // create the results by combining the data
    const results = offerData.map(({ courseId, city, date }) => ({
        name: courseNameMap[courseId],
        city,
        date,
    }));

    _printTask("d", "die Kurstitel mit Datum und Ort, an dem sie stattfinden");
    console.table(results);
}

async function selectE() {
    // fetch all available offers
    const offersRes = await _find("offers", {
        selector: {},
        fields: ["_id", "courseId", "city", "date"],
    });

    // get the unique course ids
    const courseIds = Array.from(
        new Set(offersRes.docs.map((doc) => doc.courseId))
    );

    // fetch all available courses matching the courseIds
    const coursesRes = await _find("courses", {
        selector: {
            _id: {
                $in: courseIds,
            },
        },
        fields: ["_id", "title"],
    });

    // fetch all available employees
    const employeesRes = await _find("employees", {
        selector: {},
        fields: ["name", "offerIds"],
    });

    const offerData = offersRes.docs;

    // create a course name map
    const courseNameMap = {};
    coursesRes.docs.forEach(({ _id, title }) => {
        courseNameMap[_id] = title;
    });

    // create a employee name map
    const employeeNameMap = {};
    employeesRes.docs.forEach(({ name, offerIds }) => {
        offerIds.forEach((id) => {
            employeeNameMap[id] = name;
        });
    });

    // create the results by combining the data
    const results = offerData.map(({ _id, courseId, city, date }) => ({
        name: courseNameMap[courseId],
        city,
        date,
        instructor: employeeNameMap[_id],
    }));

    _printTask("e", "Anfrage d) mit zusätzlicher Ausgabe der Kursleiter");
    console.table(results);
}

async function selectJ() {
    // fetch all matching attendees
    const attendeesRes = await _find("attendees", {
        selector: {
            name: {
                $regex: "Meier",
            },
        },
        fields: ["_id", "name"],
    });

    // fetch all matching attendees
    const employeesRes = await _find("employees", {
        selector: {
            name: {
                $regex: "Meier",
            },
        },
        fields: ["_id", "name"],
    });

    const result = [];
    result.push(
        ...attendeesRes.docs.map((res) => {
            return { ...res, type: "attendee" };
        })
    );
    result.push(
        ...employeesRes.docs.map((res) => {
            return { ...res, type: "employee" };
        })
    );

    _printTask("j", "alle Meier, sowohl Teilnehmer wie auch Kursleiter");
    console.table(result);
}

async function selectM() {
    // fetch all courses with _id and name
    const coursesRes = await _find("courses", {
        selector: {},
        fields: ["_id", "title"],
    });

    const courseData = coursesRes.docs;
    const courseIds = courseData.map((res) => res._id);

    // fetch all offers ids matching the available course ids
    const offersRes = await _find("offers", {
        selector: {
            courseId: {
                $in: courseIds,
            },
        },
        fields: ["_id", "courseId"],
    });

    const offerIdMap = {};
    offersRes.docs.forEach(({ _id, courseId }) => {
        offerIdMap[_id] = courseId;
    });
    const offerIds = offersRes.docs.map((res) => res._id);

    // fetch all employee salaries for the each offer
    const employeeRes = await _find("employees", {
        selector: {
            offerIds: {
                $in: offerIds,
            },
        },
        fields: ["salary", "offerIds"],
    });

    // match salaries to courses
    const salaryData = employeeRes.docs.map((res) => {
        const matchingCourses = new Set();
        res.offerIds.forEach((id) => matchingCourses.add(offerIdMap[id]));

        return {
            ...res,
            matchingCourses,
        };
    });

    // combine salary and course data
    const result = courseData.map(({ _id, title }) => {
        const salaries = [];

        // aggregate matching salaries per course
        salaryData.forEach(({ salary, matchingCourses }) => {
            if (matchingCourses.has(_id)) {
                salaries.push(salary);
            }
        });

        // calculate the average salary
        const avgSalary = salaries.reduce((a, b) => a + b) / salaries.length;

        return {
            courseTitle: title,
            courseId: _id,
            avgSalary,
        };
    });

    _printTask(
        "m",
        "für alle Kurse (Titel ausgeben) das durchschnittliche Gehalt der Kursleiter, die ein Angebot dieses Kurses durchführen (nach diesem Durchschnitt aufsteigend sortiert"
    );
    console.table(result);
}

async function selectA() {
    const res = await _find("offers", {
        selector: {},
        fields: ["city"],
    });

    const cities = Array.from(new Set(res.docs.map((doc) => doc.city)));

    _printTask("a", "alle Orte, an denen Kurse durchgeführt werden");
    const results = cities.map((city) => ({
        city,
    }));
    console.table(results);
}

async function selectG() {
    const attendeesRes = await _find("attendees", {
        selector: {},
        fields: ["_id", "city", "name"],
    });

    const attendees = [];
    for (const attendee of attendeesRes.docs) {
        const offersRes = await _find("offers", {
            selector: {
                city: attendee.city,
                attendeeIds: {
                    $in: [attendee._id],
                },
            },
            limit: 1,
        });

        if (offersRes.docs.length > 0) {
            attendees.push(attendee);
        }
    }

    _printTask(
        "g",
        "alle Teilnehmer, die einen Kurs am eigenen Wohnort gebucht haben"
    );
    const results = attendees.map((attendee) => ({
        name: attendee.name,
        city: attendee.city,
    }));
    console.table(results);
}

async function selectI() {
    const offersRes = await _find("offers", {
        selector: {},
        fields: ["courseId", "attendeeIds"],
    });

    const offers = offersRes.docs.filter((doc) => {
        return doc.attendeeIds.length >= 2;
    });

    const courseIds = Array.from(new Set(offers.map((offer) => offer.courseId)));

    const coursesRes = await _find("courses", {
        selector: {
            _id: {
                $in: courseIds,
            },
        },
        fields: ["title"],
    });

    _printTask(
        "i",
        "alle Kurse (egal welches Angebot) mit mindestens 2 Teilnehmern"
    );
    const results = coursesRes.docs.map((course) => ({
        title: course.title,
    }));
    console.table(results);
}

async function selectL() {
    const coursesRes = await _find("courses", {
        selector: {},
        fields: ["title", "preconditions"],
    });

    const courses = coursesRes.docs
        .filter((doc) => {
            return doc.preconditions.length >= 2;
        })
        .sort((a, b) => {
            return b.preconditions.length - a.preconditions.length;
        });

    _printTask(
        "l",
        "die Kurstitel mit der Anzahl der Voraussetzungen, die mindestens 2 Voraussetzungen haben. Die Ausgabe soll so erfolgen, dass die Kurse mit den meisten Voraussetzungen zuerst kommen"
    );
    const results = courses.map((course) => ({
        title: course.title,
        preconditionsCount: course.preconditions.length,
    }));
    console.table(results);
}

function _printTask(task, description) {
    console.log("-".repeat(50));
    console.log(`${task}) ${description}`);
    console.log("-".repeat(50));
}

async function updateA() {
    const loadOffers = () => {
        return _find("offers", {
            selector: {
                date: {
                    $regex: "2023",
                },
            },
        });
    };

    const offersResBefore = await loadOffers();
    const allOffersBefore = await _find("offers", { selector: {} });

    _printTask("a", "alle Angebote vom Jahr 2023 auf das Jahr 2024");
    console.log("Offers in 2023 before update:");
    const before = offersResBefore.docs.map((doc) => ({
        _id: doc._id,
        date: doc.date,
    }));
    console.table(before);

    const updates = [];
    for (const offer of offersResBefore.docs) {
        const newDate = offer.date.replace("2023", "2024");

        const update = fetch(`${URL}/offers/${offer._id}`, {
            method: "PUT",
            headers: {
                ...getAuthHeaders(),
                "Content-Type": "application/json",
                "If-Match": offer._rev,
            },
            body: JSON.stringify({
                ...offer,
                date: newDate,
            }),
        });
        updates.push(update);
    }

    await Promise.all(updates);

    const offersResAfter = await loadOffers();
    console.log("Offers in 2023 after update:");
    const after = offersResAfter.docs.map((doc) => ({
        _id: doc._id,
        date: doc.date,
    }));
    console.table(after);

    // print all offers before and after
    const allOffersAfter = await _find("offers", { selector: {} });
    console.log("All offers before update:");
    console.table(allOffersBefore.docs);
    console.log("All offers after update:");
    console.table(allOffersAfter.docs);
}

async function updateB() {
    const offersRes = await _find("offers", {
        selector: {
            city: {
                $regex: "Wedel",
            },
        },
    });

    const allOffersBefore = await _find("offers", { selector: {} });

    _printTask(
        "b",
        "alle Angebote, die bisher in Wedel angeboten wurden, sollen jetzt in Augsburg stattfinden"
    );
    console.log('offers in "Wedel" (before the update):');
    console.table(offersRes.docs);

    const updates = [];
    offersRes.docs.forEach((offer) => {
        // const newValue = offer.date.replace("Wedel", "Augsburg")

        const update = fetch(`${URL}/offers/${offer._id}`, {
            method: "PUT",
            headers: {
                ...getAuthHeaders(),
                "Content-Type": "application/json",
                "If-Match": offer._rev,
            },
            body: JSON.stringify({
                ...offer,
                city: "Augsburg",
            }),
        });
        updates.push(update);
    });

    await Promise.all(updates);

    const offersResAfter = await _find("offers", {
        selector: {
            city: {
                $regex: "Wedel",
            },
        },
    });

    console.log('offers in "Wedel" (after the update):');
    console.table(offersResAfter.docs);

    // print all offers before and after
    const allOffersAfter = await _find("offers", { selector: {} });
    console.log("All offers before update:");
    console.table(allOffersBefore.docs);
    console.log("All offers after update:");
    console.table(allOffersAfter.docs);
}

async function deleteA() {
    const coursesRes = await _find("courses", {
        selector: {
            title: {
                $regex: "C-Programmierung",
            },
        },
    });

    _printTask("a", 'die Kursliteratur für den Kurs "C-Programmierung"');
    console.log('courses with title "C-Programmierung" (before)');
    console.table(coursesRes.docs);

    // we're not deleting, we're actually updating because we're working with documents
    const updates = [];
    coursesRes.docs.forEach((course) => {
        const update = fetch(`${URL}/courses/${course._id}`, {
            method: "PUT",
            headers: {
                ...getAuthHeaders(),
                "Content-Type": "application/json",
                "If-Match": course._rev,
            },
            body: JSON.stringify({
                ...course,
                literature: null,
            }),
        });
        updates.push(update);
    });

    await Promise.all(updates);

    const coursesResAfter = await _find("courses", {
        selector: {
            title: {
                $regex: "C-Programmierung",
            },
        },
    });

    console.log('courses with title "C-Programmierung" (after)');
    console.table(coursesResAfter.docs);
}

async function deleteB() {
    const offersRes = await _find("offers", {
        selector: {},
        fields: ["courseId", "attendeeIds"],
    });

    const whitelistedOffers = offersRes.docs.filter((doc) => {
        return doc.attendeeIds.length >= 2;
    });
    const whitelistedCourseIds = new Set(
        whitelistedOffers.map((doc) => doc.courseId)
    );

    const blacklistedOffers = offersRes.docs.filter((doc) => {
        return doc.attendeeIds.length < 2;
    });

    const deleteableCourseIds = new Set();
    for (const offer of blacklistedOffers) {
        if (whitelistedCourseIds.has(offer.courseId)) {
            continue;
        }

        deleteableCourseIds.add(offer.courseId);
    }

    const coursesResBefore = await loadCourses(deleteableCourseIds);

    _printTask("b", "alle Kurse mit weniger als zwei Teilnehmern");
    console.log("Courses with less than two attendees before delete:");
    const before = coursesResBefore.docs.map((doc) => ({
        _id: doc._id,
        title: doc.title,
    }));
    console.table(before);

    const deletes = [];
    for (const course of coursesResBefore.docs) {
        const deleteOp = fetch(`${URL}/courses/${course._id}`, {
            method: "DELETE",
            headers: {
                ...getAuthHeaders(),
                "If-Match": course._rev,
            },
        });
        deletes.push(deleteOp);
    }

    await Promise.all(deletes);

    const coursesResAfter = await loadCourses(deleteableCourseIds);
    console.log("Courses with less than two attendees after delete:");
    const after = coursesResAfter.docs.map((doc) => ({
        _id: doc._id,
        title: doc.title,
    }));
    console.table(after);
}

main();<|MERGE_RESOLUTION|>--- conflicted
+++ resolved
@@ -9,485 +9,484 @@
 const URL = "http://localhost:5984";
 
 async function main() {
-    const command = process.argv[2] || "";
-    const subcommand = process.argv[3] || "";
-
-    switch (command) {
-        case "insert":
-            await insertData();
-            break;
-        case "drop":
-            await dropDatabases();
-            break;
-        case "select":
-            await runSelect(subcommand);
-            break;
-        case "update":
-            await runUpdate(subcommand);
-            break;
-        case "delete":
-            await runDelete(subcommand);
-            break;
-        case "reset":
-            await resetDatabase();
-            break;
-        default:
-            _printUsage();
-            break;
+  const command = process.argv[2] || "";
+  const subcommand = process.argv[3] || "";
+
+  switch (command) {
+    case "insert":
+      await insertData();
+      break;
+    case "drop":
+      await dropDatabases();
+      break;
+    case "select":
+      await runSelect(subcommand);
+      break;
+    case "update":
+      await runUpdate(subcommand);
+      break;
+    case "delete":
+      await runDelete(subcommand);
+      break;
+    case "reset":
+      await resetDatabase();
+      break;
+    default:
+      _printUsage();
+      break;
+  }
+}
+
+function getHTTPBasicHeaderValue() {
+  const credentials = {
+    user: process.env.COUCHDB_USER,
+    password: process.env.COUCHDB_PASSWORD,
+  };
+
+  if (!credentials.user || !credentials.password) {
+    throw new Error(
+      "must specify database credentials as environment variables COUCHDB_USER and COUCHDB_PASSWORD"
+    );
+  }
+
+  const b64 = Buffer.from(
+    `${credentials.user}:${credentials.password}`
+  ).toString("base64");
+  return b64;
+}
+
+const SELECT_TASKS_MAP = {
+  a: selectA,
+  b: getAttendeesFromAugsburg,
+  c: getEmployeesWithSalaryBetween3kAnd4k,
+  d: selectD,
+  e: selectE,
+  f: selectF,
+  g: selectG,
+  h: getCoursesWithNoAttendees,
+  i: selectI,
+  j: selectJ,
+  k: getCourseTitlesWithCountOfOffers,
+  l: selectL,
+  m: selectM,
+  n: getEmployeesWithTheSameCourse,
+};
+
+async function runSelect(task) {
+  const fn = SELECT_TASKS_MAP[task];
+
+  if (fn === undefined) {
+    console.error(`unknown select: "${task || "-empty-"}"`);
+    console.error(`available selects: ${_formatTasksList(SELECT_TASKS_MAP)}`);
+    return;
+  }
+
+  await fn();
+}
+
+const UPDATE_TASKS_MAP = {
+  a: updateA,
+  b: updateB,
+};
+
+async function runUpdate(task) {
+  const fn = UPDATE_TASKS_MAP[task];
+
+  if (fn === undefined) {
+    console.error(`unknown update: "${task || "-empty-"}"`);
+    console.error(`available updates: ${_formatTasksList(UPDATE_TASKS_MAP)}`);
+    return;
+  }
+
+  await fn();
+}
+
+const DELETE_TASKS_MAP = {
+  a: deleteA,
+  b: deleteB,
+};
+
+async function runDelete(task) {
+  const fn = DELETE_TASKS_MAP[task];
+
+  if (fn === undefined) {
+    console.error(`unknown delete: "${task || "-empty-"}"`);
+    console.error(`available delete: ${_formatTasksList(DELETE_TASKS_MAP)}`);
+    return;
+  }
+
+  await fn();
+}
+
+export function getAuthHeaders() {
+  return {
+    Authorization: `Basic ${getHTTPBasicHeaderValue()}`,
+  };
+}
+
+async function createDatabase(database) {
+  const response = await fetch(`${URL}/${database}`, {
+    method: "PUT",
+    headers: getAuthHeaders(),
+  });
+
+  if (!response.ok) {
+    const error = await response.json();
+
+    if (error.error === "file_exists") {
+      console.log(`Database "${database}" already exists. Skipping`);
+      return;
     }
-}
-
-function getHTTPBasicHeaderValue() {
-    const credentials = {
-        user: process.env.COUCHDB_USER,
-        password: process.env.COUCHDB_PASSWORD,
-    };
-
-    if (!credentials.user || !credentials.password) {
-        throw new Error(
-            "must specify database credentials as environment variables COUCHDB_USER and COUCHDB_PASSWORD"
-        );
+
+    console.error(error);
+    throw new Error(`failed to create database "${database}"`);
+  }
+}
+
+async function insertInto(database, data) {
+  const response = await fetch(`${URL}/${database}`, {
+    method: "POST",
+    headers: {
+      ...getAuthHeaders(),
+      "Content-Type": "application/json",
+    },
+    body: JSON.stringify(data),
+  });
+
+  if (!response.ok) {
+    const error = await response.json();
+
+    console.error(error);
+    throw new Error(`failed to insert into "${database}"`);
+  }
+}
+
+async function loadInsertData() {
+  const path = resolve(__dirname, "../../data.json");
+  const raw = await readFile(path);
+
+  return JSON.parse(raw);
+}
+
+async function insertData() {
+  const data = await loadInsertData();
+
+  for (const [database, items] of Object.entries(data)) {
+    await createDatabase(database);
+
+    for (const item of items) {
+      await insertInto(database, item);
     }
 
-    const b64 = Buffer.from(
-        `${credentials.user}:${credentials.password}`
-    ).toString("base64");
-    return b64;
-}
-
-const SELECT_TASKS_MAP = {
-    a: selectA,
-    b: getAttendeesFromAugsburg,
-    c: getEmployeesWithSalaryBetween3kAnd4k,
-    d: selectD,
-    e: selectE,
-    f: selectF,
-    g: selectG,
-    h: getCoursesWithNoAttendees,
-    i: selectI,
-    j: selectJ,
-    k: getCourseTitlesWithCountOfOffers,
-    l: selectL,
-    m: selectM,
-    n: getEmployeesWithTheSameCourse,
-};
-
-async function runSelect(task) {
-    const fn = SELECT_TASKS_MAP[task];
-
-    if (fn === undefined) {
-        console.error(`unknown select: "${task || "-empty-"}"`);
-        console.error(`available selects: ${_formatTasksList(SELECT_TASKS_MAP)}`);
-        return;
+    console.log(`✔︎ inserted ${items.length} documents to "${database}"`);
+  }
+}
+
+async function dropDatabase(database) {
+  const response = await fetch(`${URL}/${database}`, {
+    method: "DELETE",
+    headers: getAuthHeaders(),
+  });
+
+  if (!response.ok) {
+    const error = await response.json();
+
+    if (error.error === "not_found") {
+      console.log(`database "${database}" does not exist. Skipping`);
+      return;
     }
 
-    await fn();
-}
-
-const UPDATE_TASKS_MAP = {
-    a: updateA,
-    b: updateB,
-};
-
-async function runUpdate(task) {
-    const fn = UPDATE_TASKS_MAP[task];
-
-    if (fn === undefined) {
-        console.error(`unknown update: "${task || "-empty-"}"`);
-        console.error(`available updates: ${_formatTasksList(UPDATE_TASKS_MAP)}`);
-        return;
-    }
-
-    await fn();
-}
-
-const DELETE_TASKS_MAP = {
-    a: deleteA,
-    b: deleteB,
-};
-
-async function runDelete(task) {
-    const fn = DELETE_TASKS_MAP[task];
-
-    if (fn === undefined) {
-        console.error(`unknown delete: "${task || "-empty-"}"`);
-        console.error(`available delete: ${_formatTasksList(DELETE_TASKS_MAP)}`);
-        return;
-    }
-
-    await fn();
-}
-
-export function getAuthHeaders() {
-    return {
-        Authorization: `Basic ${getHTTPBasicHeaderValue()}`,
-    };
-}
-
-async function createDatabase(database) {
-    const response = await fetch(`${URL}/${database}`, {
-        method: "PUT",
-        headers: getAuthHeaders(),
-    });
-
-    if (!response.ok) {
-        const error = await response.json();
-
-        if (error.error === "file_exists") {
-            console.log(`Database "${database}" already exists. Skipping`);
-            return;
-        }
-
-        console.error(error);
-        throw new Error(`failed to create database "${database}"`);
-    }
-}
-
-async function insertInto(database, data) {
-    const response = await fetch(`${URL}/${database}`, {
-        method: "POST",
-        headers: {
-            ...getAuthHeaders(),
-            "Content-Type": "application/json",
-        },
-        body: JSON.stringify(data),
-    });
-
-    if (!response.ok) {
-        const error = await response.json();
-
-        console.error(error);
-        throw new Error(`failed to insert into "${database}"`);
-    }
-}
-
-async function loadInsertData() {
-    const path = resolve(__dirname, "../../data.json");
-    const raw = await readFile(path);
-
-    return JSON.parse(raw);
-}
-
-async function insertData() {
-    const data = await loadInsertData();
-
-    for (const [database, items] of Object.entries(data)) {
-        await createDatabase(database);
-
-        for (const item of items) {
-            await insertInto(database, item);
-        }
-
-        console.log(`✔︎ inserted ${items.length} documents to "${database}"`);
-    }
-}
-
-async function dropDatabase(database) {
-    const response = await fetch(`${URL}/${database}`, {
-        method: "DELETE",
-        headers: getAuthHeaders(),
-    });
-
-    if (!response.ok) {
-        const error = await response.json();
-
-        if (error.error === "not_found") {
-            console.log(`database "${database}" does not exist. Skipping`);
-            return;
-        }
-
-        console.error(error);
-        throw new Error(`failed to delete database "${database}"`);
-    }
-
-    console.log(`✔︎ deleted database "${database}"`);
+    console.error(error);
+    throw new Error(`failed to delete database "${database}"`);
+  }
+
+  console.log(`✔︎ deleted database "${database}"`);
 }
 
 async function dropDatabases() {
-    const data = await loadInsertData();
-    const databases = Object.keys(data);
-
-    for (const database of databases) {
-        await dropDatabase(database);
-    }
-
-    console.log(`✔︎ deleted ${databases.length} databases`);
+  const data = await loadInsertData();
+  const databases = Object.keys(data);
+
+  for (const database of databases) {
+    await dropDatabase(database);
+  }
+
+  console.log(`✔︎ deleted ${databases.length} databases`);
 }
 
 async function resetDatabase() {
-    console.log(
-        "Resetting the DBs by dropping them all and re-inserting the data...\n"
-    );
-
-    await dropDatabases();
-    await insertData();
-
-    console.log("\n✔︎ Done!");
+  console.log(
+    "Resetting the DBs by dropping them all and re-inserting the data...\n"
+  );
+
+  await dropDatabases();
+  await insertData();
+
+  console.log("\n✔︎ Done!");
 }
 
 function _printUsage() {
-    console.log(`Usage: node src/main.mjs {command}
+  console.log(`Usage: node src/main.mjs {command}
     Commands:
     - insert: Create databases and insert data from data.json
     - drop: Delete all databases specified in data.json
     - reset: Delete all databases specified in data.json and create databases and insert data from data.json
     - select {task}: Run a select task (available: ${_formatTasksList(
-        SELECT_TASKS_MAP
+      SELECT_TASKS_MAP
     )})
     - update {task}: Run an update task (available: ${_formatTasksList(
-        UPDATE_TASKS_MAP
+      UPDATE_TASKS_MAP
     )})
     - delete {task}: Run a delete task (available: ${_formatTasksList(
-        DELETE_TASKS_MAP
+      DELETE_TASKS_MAP
     )})`);
 }
 
 function _formatTasksList(tasks) {
-    return Object.keys(tasks).join(", ");
+  return Object.keys(tasks).join(", ");
 }
 
 async function getAttendeesFromAugsburg() {
-    const attendeesCityIsAugsburg = JSON.stringify({
-        selector: {
-            city: { $eq: "Augsburg" },
-        },
-        execution_stats: true,
-        fields: ["_id", "_rev", "city", "name"],
+  const attendeesCityIsAugsburg = JSON.stringify({
+    selector: {
+      city: { $eq: "Augsburg" },
+    },
+    execution_stats: true,
+    fields: ["_id", "_rev", "city", "name"],
+  });
+  const response = await fetch(`${URL}/attendees/_find`, {
+    method: "POST",
+    headers: {
+      ...getAuthHeaders(),
+      "Content-Type": "application/json",
+    },
+    body: attendeesCityIsAugsburg,
+  });
+  if (!response.ok) {
+    const error = await response.json();
+
+    console.error(error);
+    throw new Error(`failed to select from database`);
+  } else {
+    const data = (await response.json()).docs;
+    _printTask("b", "die Teilnehmer aus Augsburg");
+    console.table(data);
+  }
+}
+
+async function getEmployeesWithSalaryBetween3kAnd4k() {
+  const saleryBody = JSON.stringify({
+    selector: { salery: { $gt: 3000, $lt: 4000 } },
+    execution_stats: true,
+    use_index: "name",
+    fields: ["_id", "_rev", "salery", "name"],
+    sort: [{ name: "asc" }],
+  });
+
+  // index is needed for sorting
+  const indexBody = JSON.stringify({
+    index: {
+      fields: ["name"],
+    },
+    name: "name-index",
+    type: "json",
+  });
+  await fetch(`${URL}/employees/_index`, {
+    method: "POST",
+    headers: {
+      ...getAuthHeaders(),
+      "Content-Type": "application/json",
+    },
+    body: indexBody,
+  });
+
+  const response = await fetch(`${URL}/employees/_find`, {
+    method: "POST",
+    headers: {
+      ...getAuthHeaders(),
+      "Content-Type": "application/json",
+    },
+    body: saleryBody,
+  });
+  if (!response.ok) {
+    const error = await response.json();
+
+    console.error(error);
+    throw new Error(`failed to select from database`);
+  } else {
+    const data = (await response.json()).docs;
+    //ToDo sort
+    _printTask(
+      "c",
+      "die Kursleiter mit einem Gehalt zwischen 3000 € und 4000 €, sortiert nach Namen."
+    );
+    console.table(data);
+  }
+}
+
+async function getCoursesWithNoAttendees() {
+  const body = JSON.stringify({
+    selector: { attendeeIds: { $eq: [] } },
+    execution_stats: true,
+    fields: ["_id", "courseId"],
+  });
+  const response = await fetch(`${URL}/offers/_find`, {
+    method: "POST",
+    headers: {
+      ...getAuthHeaders(),
+      "Content-Type": "application/json",
+    },
+    body: body,
+  });
+  if (!response.ok) {
+    const error = await response.json();
+
+    console.error(error);
+    throw new Error(`failed to select from database`);
+  } else {
+    const data = (await response.json()).docs;
+    const getTitleForId = await fetch(`${URL}/courses/_bulk_get`, {
+      method: "POST",
+      headers: {
+        ...getAuthHeaders(),
+        "Content-Type": "application/json",
+      },
+      body: JSON.stringify({
+        docs: Array.from(new Set(data.map((row) => ({ id: row["courseId"] })))),
+      }),
     });
-    const response = await fetch(`${URL}/attendees/_find`, {
-        method: "POST",
-        headers: {
-            ...getAuthHeaders(),
-            "Content-Type": "application/json",
-        },
-        body: attendeesCityIsAugsburg,
+    const courses = (await getTitleForId.json()).results
+      .map((result) => result.docs.map((doc) => doc.ok))
+      .flat();
+    const result = courses.map((course) => ({
+      offerId: data.find((data) => data.courseId === course._id)._id,
+      courseName: course.title,
+    }));
+    _printTask(
+      "h",
+      "alle Kursangebote (Kurstitel und Angebotsnummer), zu denen es noch keine Teilnehmer gibt"
+    );
+    console.table(result);
+  }
+}
+
+async function getCourseTitlesWithCountOfOffers() {
+  const body = JSON.stringify({
+    selector: { courseId: { $exists: true } },
+    execution_stats: true,
+    fields: ["_id", "courseId"],
+  });
+  const response = await fetch(`${URL}/offers/_find`, {
+    method: "POST",
+    headers: {
+      ...getAuthHeaders(),
+      "Content-Type": "application/json",
+    },
+    body: body,
+  });
+  const body2 = JSON.stringify({
+    selector: { title: { $exists: true } },
+    execution_stats: true,
+    fields: ["_id", "title"],
+  });
+  const response2 = await fetch(`${URL}/courses/_find`, {
+    method: "POST",
+    headers: {
+      ...getAuthHeaders(),
+      "Content-Type": "application/json",
+    },
+    body: body2,
+  });
+  if (!response.ok) {
+    const error = await response.json();
+    console.error(error);
+    throw new Error(`failed to select from database`);
+  }
+  if (!response2.ok) {
+    const error = await response.json();
+    console.error(error);
+    throw new Error(`failed to select from database`);
+  }
+  const offers = (await response.json()).docs;
+  const courses = (await response2.json()).docs;
+  const result = courses.map((course) => ({
+    name: course.title,
+    count: offers.filter((offer) => offer.courseId === course._id).length,
+  }));
+  _printTask("k", "die Kurstitel mit der jeweiligen Anzahl der Angebote.");
+  console.table(result);
+}
+
+async function getEmployeesWithTheSameCourse() {
+  const body = JSON.stringify({
+    selector: { courseId: { $exists: true } },
+    execution_stats: true,
+    fields: ["_id", "courseId"],
+  });
+  const response = await fetch(`${URL}/offers/_find`, {
+    method: "POST",
+    headers: {
+      ...getAuthHeaders(),
+      "Content-Type": "application/json",
+    },
+    body: body,
+  });
+  if (!response.ok) {
+    const error = await response.json();
+    console.error(error);
+    throw new Error(`failed to select from database`);
+  }
+  const body2 = JSON.stringify({
+    selector: { name: { $exists: true } },
+    execution_stats: true,
+    fields: ["name", "offerIds"],
+  });
+  const response2 = await fetch(`${URL}/employees/_find`, {
+    method: "POST",
+    headers: {
+      ...getAuthHeaders(),
+      "Content-Type": "application/json",
+    },
+    body: body2,
+  });
+  if (!response2.ok) {
+    const error = await response.json();
+    console.error(error);
+    throw new Error(`failed to select from database`);
+  }
+  const offers = (await response.json()).docs;
+  const employees = (await response2.json()).docs;
+  const employeesWithCourseIds = employees.map((employee) => ({
+    ...employee,
+    courseIds: employee.offerIds.map(
+      (id) => offers.find((offer) => offer._id === id).courseId
+    ),
+  }));
+  const pairs = {};
+  employeesWithCourseIds.map((employee) => {
+    employee.courseIds.forEach((id) => {
+      employeesWithCourseIds.forEach((employee) => {
+        if (!!employee.courseIds.find((idToCompare) => idToCompare === id)) {
+          pairs[id] = !!pairs[id]
+            ? pairs[id].add(employee.name)
+            : new Set([employee.name]);
+        }
+      });
     });
-    if (!response.ok) {
-        const error = await response.json();
-
-        console.error(error);
-        throw new Error(`failed to select from database`);
-    } else {
-        const data = (await response.json()).docs;
-        _printTask("b", "die Teilnehmer aus Augsburg");
-        console.table(data);
+  });
+  Object.keys(pairs).forEach((key) => {
+    if (pairs[key].size < 2) {
+      delete pairs[key];
     }
-}
-
-async function getEmployeesWithSalaryBetween3kAnd4k() {
-    const saleryBody = JSON.stringify({
-        selector: { salery: { $gt: 3000, $lt: 4000 } },
-        execution_stats: true,
-        use_index: "name",
-        fields: ["_id", "_rev", "salery", "name"],
-        sort: [{ name: "asc" }],
-    });
-
-    // index is needed for sorting
-    const indexBody = JSON.stringify({
-        index: {
-            fields: ["name"],
-        },
-        name: "name-index",
-        type: "json",
-    });
-    await fetch(`${URL}/employees/_index`, {
-        method: "POST",
-        headers: {
-            ...getAuthHeaders(),
-            "Content-Type": "application/json",
-        },
-        body: indexBody,
-    });
-
-    const response = await fetch(`${URL}/employees/_find`, {
-        method: "POST",
-        headers: {
-            ...getAuthHeaders(),
-            "Content-Type": "application/json",
-        },
-        body: saleryBody,
-    });
-    if (!response.ok) {
-        const error = await response.json();
-
-        console.error(error);
-        throw new Error(`failed to select from database`);
-    } else {
-        const data = (await response.json()).docs;
-        //ToDo sort
-        _printTask(
-            "c",
-            "die Kursleiter mit einem Gehalt zwischen 3000 € und 4000 €, sortiert nach Namen."
-        );
-        console.table(data);
-    }
-}
-
-async function getCoursesWithNoAttendees() {
-    const body = JSON.stringify({
-        selector: { attendeeIds: { $eq: [] } },
-        execution_stats: true,
-        fields: ["_id", "courseId"],
-    });
-    const response = await fetch(`${URL}/offers/_find`, {
-        method: "POST",
-        headers: {
-            ...getAuthHeaders(),
-            "Content-Type": "application/json",
-        },
-        body: body,
-    });
-    if (!response.ok) {
-        const error = await response.json();
-
-        console.error(error);
-        throw new Error(`failed to select from database`);
-    } else {
-        const data = (await response.json()).docs;
-        const getTitleForId = await fetch(`${URL}/courses/_bulk_get`, {
-            method: "POST",
-            headers: {
-                ...getAuthHeaders(),
-                "Content-Type": "application/json",
-            },
-            body: JSON.stringify({
-                docs: Array.from(new Set(data.map((row) => ({ id: row["courseId"] })))),
-            }),
-        });
-        const courses = (await getTitleForId.json()).results
-            .map((result) => result.docs.map((doc) => doc.ok))
-            .flat();
-        const result = courses.map((course) => ({
-            offerId: data.find((data) => data.courseId === course._id)._id,
-            courseName: course.title,
-        }));
-        _printTask(
-            "h",
-            "alle Kursangebote (Kurstitel und Angebotsnummer), zu denen es noch keine Teilnehmer gibt"
-        );
-        console.table(result);
-    }
-}
-
-async function getCourseTitlesWithCountOfOffers() {
-    const body = JSON.stringify({
-        selector: { courseId: { $exists: true } },
-        execution_stats: true,
-        fields: ["_id", "courseId"],
-    });
-    const response = await fetch(`${URL}/offers/_find`, {
-        method: "POST",
-        headers: {
-            ...getAuthHeaders(),
-            "Content-Type": "application/json",
-        },
-        body: body,
-    });
-    const body2 = JSON.stringify({
-        selector: { title: { $exists: true } },
-        execution_stats: true,
-        fields: ["_id", "title"],
-    });
-    const response2 = await fetch(`${URL}/courses/_find`, {
-        method: "POST",
-        headers: {
-            ...getAuthHeaders(),
-            "Content-Type": "application/json",
-        },
-        body: body2,
-    });
-    if (!response.ok) {
-        const error = await response.json();
-        console.error(error);
-        throw new Error(`failed to select from database`);
-    }
-    if (!response2.ok) {
-        const error = await response.json();
-        console.error(error);
-        throw new Error(`failed to select from database`);
-    }
-    const offers = (await response.json()).docs;
-    const courses = (await response2.json()).docs;
-    const result = courses.map((course) => ({
-        name: course.title,
-        count: offers.filter((offer) => offer.courseId === course._id).length,
-    }));
-    _printTask("k", "die Kurstitel mit der jeweiligen Anzahl der Angebote.");
-    console.table(result);
-}
-
-async function getEmployeesWithTheSameCourse() {
-    const body = JSON.stringify({
-        selector: { courseId: { $exists: true } },
-        execution_stats: true,
-        fields: ["_id", "courseId"],
-    });
-    const response = await fetch(`${URL}/offers/_find`, {
-        method: "POST",
-        headers: {
-            ...getAuthHeaders(),
-            "Content-Type": "application/json",
-        },
-        body: body,
-    });
-    if (!response.ok) {
-        const error = await response.json();
-        console.error(error);
-        throw new Error(`failed to select from database`);
-    }
-    const body2 = JSON.stringify({
-        selector: { name: { $exists: true } },
-        execution_stats: true,
-        fields: ["name", "offerIds"],
-    });
-    const response2 = await fetch(`${URL}/employees/_find`, {
-        method: "POST",
-        headers: {
-            ...getAuthHeaders(),
-            "Content-Type": "application/json",
-        },
-        body: body2,
-    });
-    if (!response2.ok) {
-        const error = await response.json();
-        console.error(error);
-        throw new Error(`failed to select from database`);
-    }
-    const offers = (await response.json()).docs;
-    const employees = (await response2.json()).docs;
-    const employeesWithCourseIds = employees.map((employee) => ({
-        ...employee,
-        courseIds: employee.offerIds.map(
-            (id) => offers.find((offer) => offer._id === id).courseId
-        ),
-    }));
-    const pairs = {};
-    employeesWithCourseIds.map((employee) => {
-        employee.courseIds.forEach((id) => {
-            employeesWithCourseIds.forEach((employee) => {
-                if (!!employee.courseIds.find((idToCompare) => idToCompare === id)) {
-                    pairs[id] = !!pairs[id]
-                        ? pairs[id].add(employee.name)
-                        : new Set([employee.name]);
-                }
-            });
-        });
-    });
-    Object.keys(pairs).forEach((key) => {
-        if (pairs[key].size < 2) {
-            delete pairs[key];
-        }
-    });
-    _printTask(
-        "n",
-        "alle Paare von Kursleitern, die denselben Kurs halten, und den entsprechenden Kurstitel. Geben Sie jedes Paar nur einmal aus."
-    );
-    console.table(Object.keys(pairs).map((key) => Array.from(pairs[key])));
+  });
+  _printTask(
+    "n",
+    "alle Paare von Kursleitern, die denselben Kurs halten, und den entsprechenden Kurstitel. Geben Sie jedes Paar nur einmal aus."
+  );
+  console.table(Object.keys(pairs).map((key) => Array.from(pairs[key])));
 }
 
 async function selectF() {
-<<<<<<< HEAD
   const body = JSON.stringify({
     selector: { _id: { $exists: true } },
     execution_stats: true,
@@ -525,642 +524,566 @@
     "alle Kurstitel mit den Titeln der Kurse, die dafür Voraussetzung sind. Hat ein Kurs keine Voraussetzungen, so soll dieses Feld NULL sein. Achten Sie auf vernünftige Spaltenüberschriften. Die Ausgabe soll nach Kursen sortiert erfolgen."
   );
   console.table(mappedData);
-=======
-    // const body = JSON.stringify({
-    //   views: {
-    //     my_filter: {
-    //       map: "function(doc) {   emit([doc.name, 0], null);  for(var i in doc.preconditions){ emit([doc.name, Number(i)+1], {_id: doc.preconditions[i]}) } }",
-    //     },
-    //   },
-    // });
-    // console.log(body);
-    // const response = await fetch(
-    //   `${URL}/courses/_design/coursesWithPreCondition`,
-    //   {
-    //     method: "PUT",
-    //     headers: {
-    //       ...getAuthHeaders(),
-    //       "Content-Type": "application/json",
-    //     },
-    //     body: body,
-    //   }
-    // );
-    // if (!response.ok) {
-    //   const error = await response.json();
-    //   console.error(error);
-    //   throw new Error(`failed to select from database`);
-    // }
-    // console.log(response);
-
-    // const data = await fetch(
-    //   `${URL}/courses/_design/coursesWithPreCondition/_views/my_filter`,
-    //   {
-    //     method: "GET",
-    //     headers: {
-    //       ...getAuthHeaders(),
-    //       "Content-Type": "application/json",
-    //     },
-    //   }
-    // );
-    // console.log(data);
-
-    const body = JSON.stringify({
-        selector: { _id: { $exists: true } },
-        execution_stats: true,
-        fields: ["_id", "name", "preconditions"],
+}
+
+async function _find(db, query) {
+  const response = await fetch(`${URL}/${db}/_find`, {
+    method: "POST",
+    headers: {
+      ...getAuthHeaders(),
+      "Content-Type": "application/json",
+    },
+    body: JSON.stringify(query),
+  });
+  if (!response.ok) {
+    const error = await response.json();
+
+    console.error(error);
+    throw new Error("failed to execute query");
+  }
+
+  return response.json();
+}
+
+async function selectD() {
+  // fetch all available offers
+  const offersRes = await _find("offers", {
+    selector: {},
+    fields: ["courseId", "city", "date"],
+  });
+
+  // get the unique course ids
+  const courseIds = Array.from(
+    new Set(offersRes.docs.map((doc) => doc.courseId))
+  );
+
+  // fetch all available courses matching the courseIds
+  const coursesRes = await _find("courses", {
+    selector: {
+      _id: {
+        $in: courseIds,
+      },
+    },
+    fields: ["_id", "title"],
+  });
+
+  const offerData = offersRes.docs;
+
+  // create a course name map
+  const courseNameMap = {};
+  coursesRes.docs.forEach(({ _id, title }) => {
+    courseNameMap[_id] = title;
+  });
+
+  // create the results by combining the data
+  const results = offerData.map(({ courseId, city, date }) => ({
+    name: courseNameMap[courseId],
+    city,
+    date,
+  }));
+
+  _printTask("d", "die Kurstitel mit Datum und Ort, an dem sie stattfinden");
+  console.table(results);
+}
+
+async function selectE() {
+  // fetch all available offers
+  const offersRes = await _find("offers", {
+    selector: {},
+    fields: ["_id", "courseId", "city", "date"],
+  });
+
+  // get the unique course ids
+  const courseIds = Array.from(
+    new Set(offersRes.docs.map((doc) => doc.courseId))
+  );
+
+  // fetch all available courses matching the courseIds
+  const coursesRes = await _find("courses", {
+    selector: {
+      _id: {
+        $in: courseIds,
+      },
+    },
+    fields: ["_id", "title"],
+  });
+
+  // fetch all available employees
+  const employeesRes = await _find("employees", {
+    selector: {},
+    fields: ["name", "offerIds"],
+  });
+
+  const offerData = offersRes.docs;
+
+  // create a course name map
+  const courseNameMap = {};
+  coursesRes.docs.forEach(({ _id, title }) => {
+    courseNameMap[_id] = title;
+  });
+
+  // create a employee name map
+  const employeeNameMap = {};
+  employeesRes.docs.forEach(({ name, offerIds }) => {
+    offerIds.forEach((id) => {
+      employeeNameMap[id] = name;
     });
-    const response = await fetch(`${URL}/courses/_find`, {
-        method: "POST",
-        headers: {
-            ...getAuthHeaders(),
-            "Content-Type": "application/json",
+  });
+
+  // create the results by combining the data
+  const results = offerData.map(({ _id, courseId, city, date }) => ({
+    name: courseNameMap[courseId],
+    city,
+    date,
+    instructor: employeeNameMap[_id],
+  }));
+
+  _printTask("e", "Anfrage d) mit zusätzlicher Ausgabe der Kursleiter");
+  console.table(results);
+}
+
+async function selectJ() {
+  // fetch all matching attendees
+  const attendeesRes = await _find("attendees", {
+    selector: {
+      name: {
+        $regex: "Meier",
+      },
+    },
+    fields: ["_id", "name"],
+  });
+
+  // fetch all matching attendees
+  const employeesRes = await _find("employees", {
+    selector: {
+      name: {
+        $regex: "Meier",
+      },
+    },
+    fields: ["_id", "name"],
+  });
+
+  const result = [];
+  result.push(
+    ...attendeesRes.docs.map((res) => {
+      return { ...res, type: "attendee" };
+    })
+  );
+  result.push(
+    ...employeesRes.docs.map((res) => {
+      return { ...res, type: "employee" };
+    })
+  );
+
+  _printTask("j", "alle Meier, sowohl Teilnehmer wie auch Kursleiter");
+  console.table(result);
+}
+
+async function selectM() {
+  // fetch all courses with _id and name
+  const coursesRes = await _find("courses", {
+    selector: {},
+    fields: ["_id", "title"],
+  });
+
+  const courseData = coursesRes.docs;
+  const courseIds = courseData.map((res) => res._id);
+
+  // fetch all offers ids matching the available course ids
+  const offersRes = await _find("offers", {
+    selector: {
+      courseId: {
+        $in: courseIds,
+      },
+    },
+    fields: ["_id", "courseId"],
+  });
+
+  const offerIdMap = {};
+  offersRes.docs.forEach(({ _id, courseId }) => {
+    offerIdMap[_id] = courseId;
+  });
+  const offerIds = offersRes.docs.map((res) => res._id);
+
+  // fetch all employee salaries for the each offer
+  const employeeRes = await _find("employees", {
+    selector: {
+      offerIds: {
+        $in: offerIds,
+      },
+    },
+    fields: ["salary", "offerIds"],
+  });
+
+  // match salaries to courses
+  const salaryData = employeeRes.docs.map((res) => {
+    const matchingCourses = new Set();
+    res.offerIds.forEach((id) => matchingCourses.add(offerIdMap[id]));
+
+    return {
+      ...res,
+      matchingCourses,
+    };
+  });
+
+  // combine salary and course data
+  const result = courseData.map(({ _id, title }) => {
+    const salaries = [];
+
+    // aggregate matching salaries per course
+    salaryData.forEach(({ salary, matchingCourses }) => {
+      if (matchingCourses.has(_id)) {
+        salaries.push(salary);
+      }
+    });
+
+    // calculate the average salary
+    const avgSalary = salaries.reduce((a, b) => a + b) / salaries.length;
+
+    return {
+      courseTitle: title,
+      courseId: _id,
+      avgSalary,
+    };
+  });
+
+  _printTask(
+    "m",
+    "für alle Kurse (Titel ausgeben) das durchschnittliche Gehalt der Kursleiter, die ein Angebot dieses Kurses durchführen (nach diesem Durchschnitt aufsteigend sortiert"
+  );
+  console.table(result);
+}
+
+async function selectA() {
+  const res = await _find("offers", {
+    selector: {},
+    fields: ["city"],
+  });
+
+  const cities = Array.from(new Set(res.docs.map((doc) => doc.city)));
+
+  _printTask("a", "alle Orte, an denen Kurse durchgeführt werden");
+  const results = cities.map((city) => ({
+    city,
+  }));
+  console.table(results);
+}
+
+async function selectG() {
+  const attendeesRes = await _find("attendees", {
+    selector: {},
+    fields: ["_id", "city", "name"],
+  });
+
+  const attendees = [];
+  for (const attendee of attendeesRes.docs) {
+    const offersRes = await _find("offers", {
+      selector: {
+        city: attendee.city,
+        attendeeIds: {
+          $in: [attendee._id],
         },
-        body: body,
+      },
+      limit: 1,
     });
-    if (!response.ok) {
-        const error = await response.json();
-        console.error(error);
-        throw new Error(`failed to select from database`);
+
+    if (offersRes.docs.length > 0) {
+      attendees.push(attendee);
     }
-    const data = (await response.json()).docs;
-    const mappedData = data
-        .map((row) => {
-            const preconditionNames = row.preconditions.map(
-                (id) => data.find((obj) => obj._id === id).name
-            );
-            return {
-                Kurs: row.name,
-                Vorbedingung:
-                    preconditionNames.length > 0 ? preconditionNames.join(", ") : "NULL",
-            };
-        })
-        .sort((a, b) => a.Kurs.localeCompare(b.Kurs));
-    _printTask(
-        "f",
-        "alle Kurstitel mit den Titeln der Kurse, die dafür Voraussetzung sind. Hat ein Kurs keine Voraussetzungen, so soll dieses Feld NULL sein. Achten Sie auf vernünftige Spaltenüberschriften. Die Ausgabe soll nach Kursen sortiert erfolgen."
-    );
-    console.table(mappedData);
->>>>>>> cc39f79b
-}
-
-async function _find(db, query) {
-    const response = await fetch(`${URL}/${db}/_find`, {
-        method: "POST",
-        headers: {
-            ...getAuthHeaders(),
-            "Content-Type": "application/json",
+  }
+
+  _printTask(
+    "g",
+    "alle Teilnehmer, die einen Kurs am eigenen Wohnort gebucht haben"
+  );
+  const results = attendees.map((attendee) => ({
+    name: attendee.name,
+    city: attendee.city,
+  }));
+  console.table(results);
+}
+
+async function selectI() {
+  const offersRes = await _find("offers", {
+    selector: {},
+    fields: ["courseId", "attendeeIds"],
+  });
+
+  const offers = offersRes.docs.filter((doc) => {
+    return doc.attendeeIds.length >= 2;
+  });
+
+  const courseIds = Array.from(new Set(offers.map((offer) => offer.courseId)));
+
+  const coursesRes = await _find("courses", {
+    selector: {
+      _id: {
+        $in: courseIds,
+      },
+    },
+    fields: ["title"],
+  });
+
+  _printTask(
+    "i",
+    "alle Kurse (egal welches Angebot) mit mindestens 2 Teilnehmern"
+  );
+  const results = coursesRes.docs.map((course) => ({
+    title: course.title,
+  }));
+  console.table(results);
+}
+
+async function selectL() {
+  const coursesRes = await _find("courses", {
+    selector: {},
+    fields: ["title", "preconditions"],
+  });
+
+  const courses = coursesRes.docs
+    .filter((doc) => {
+      return doc.preconditions.length >= 2;
+    })
+    .sort((a, b) => {
+      return b.preconditions.length - a.preconditions.length;
+    });
+
+  _printTask(
+    "l",
+    "die Kurstitel mit der Anzahl der Voraussetzungen, die mindestens 2 Voraussetzungen haben. Die Ausgabe soll so erfolgen, dass die Kurse mit den meisten Voraussetzungen zuerst kommen"
+  );
+  const results = courses.map((course) => ({
+    title: course.title,
+    preconditionsCount: course.preconditions.length,
+  }));
+  console.table(results);
+}
+
+function _printTask(task, description) {
+  console.log("-".repeat(50));
+  console.log(`${task}) ${description}`);
+  console.log("-".repeat(50));
+}
+
+async function updateA() {
+  const loadOffers = () => {
+    return _find("offers", {
+      selector: {
+        date: {
+          $regex: "2023",
         },
-        body: JSON.stringify(query),
+      },
     });
-    if (!response.ok) {
-        const error = await response.json();
-
-        console.error(error);
-        throw new Error("failed to execute query");
+  };
+
+  const offersResBefore = await loadOffers();
+  const allOffersBefore = await _find("offers", { selector: {} });
+
+  _printTask("a", "alle Angebote vom Jahr 2023 auf das Jahr 2024");
+  console.log("Offers in 2023 before update:");
+  const before = offersResBefore.docs.map((doc) => ({
+    _id: doc._id,
+    date: doc.date,
+  }));
+  console.table(before);
+
+  const updates = [];
+  for (const offer of offersResBefore.docs) {
+    const newDate = offer.date.replace("2023", "2024");
+
+    const update = fetch(`${URL}/offers/${offer._id}`, {
+      method: "PUT",
+      headers: {
+        ...getAuthHeaders(),
+        "Content-Type": "application/json",
+        "If-Match": offer._rev,
+      },
+      body: JSON.stringify({
+        ...offer,
+        date: newDate,
+      }),
+    });
+    updates.push(update);
+  }
+
+  await Promise.all(updates);
+
+  const offersResAfter = await loadOffers();
+  console.log("Offers in 2023 after update:");
+  const after = offersResAfter.docs.map((doc) => ({
+    _id: doc._id,
+    date: doc.date,
+  }));
+  console.table(after);
+
+  // print all offers before and after
+  const allOffersAfter = await _find("offers", { selector: {} });
+  console.log("All offers before update:");
+  console.table(allOffersBefore.docs);
+  console.log("All offers after update:");
+  console.table(allOffersAfter.docs);
+}
+
+async function updateB() {
+  const offersRes = await _find("offers", {
+    selector: {
+      city: {
+        $regex: "Wedel",
+      },
+    },
+  });
+
+  const allOffersBefore = await _find("offers", { selector: {} });
+
+  _printTask(
+    "b",
+    "alle Angebote, die bisher in Wedel angeboten wurden, sollen jetzt in Augsburg stattfinden"
+  );
+  console.log('offers in "Wedel" (before the update):');
+  console.table(offersRes.docs);
+
+  const updates = [];
+  offersRes.docs.forEach((offer) => {
+    // const newValue = offer.date.replace("Wedel", "Augsburg")
+
+    const update = fetch(`${URL}/offers/${offer._id}`, {
+      method: "PUT",
+      headers: {
+        ...getAuthHeaders(),
+        "Content-Type": "application/json",
+        "If-Match": offer._rev,
+      },
+      body: JSON.stringify({
+        ...offer,
+        city: "Augsburg",
+      }),
+    });
+    updates.push(update);
+  });
+
+  await Promise.all(updates);
+
+  const offersResAfter = await _find("offers", {
+    selector: {
+      city: {
+        $regex: "Wedel",
+      },
+    },
+  });
+
+  console.log('offers in "Wedel" (after the update):');
+  console.table(offersResAfter.docs);
+
+  // print all offers before and after
+  const allOffersAfter = await _find("offers", { selector: {} });
+  console.log("All offers before update:");
+  console.table(allOffersBefore.docs);
+  console.log("All offers after update:");
+  console.table(allOffersAfter.docs);
+}
+
+async function deleteA() {
+  const coursesRes = await _find("courses", {
+    selector: {
+      title: {
+        $regex: "C-Programmierung",
+      },
+    },
+  });
+
+  _printTask("a", 'die Kursliteratur für den Kurs "C-Programmierung"');
+  console.log('courses with title "C-Programmierung" (before)');
+  console.table(coursesRes.docs);
+
+  // we're not deleting, we're actually updating because we're working with documents
+  const updates = [];
+  coursesRes.docs.forEach((course) => {
+    const update = fetch(`${URL}/courses/${course._id}`, {
+      method: "PUT",
+      headers: {
+        ...getAuthHeaders(),
+        "Content-Type": "application/json",
+        "If-Match": course._rev,
+      },
+      body: JSON.stringify({
+        ...course,
+        literature: null,
+      }),
+    });
+    updates.push(update);
+  });
+
+  await Promise.all(updates);
+
+  const coursesResAfter = await _find("courses", {
+    selector: {
+      title: {
+        $regex: "C-Programmierung",
+      },
+    },
+  });
+
+  console.log('courses with title "C-Programmierung" (after)');
+  console.table(coursesResAfter.docs);
+}
+
+async function deleteB() {
+  const offersRes = await _find("offers", {
+    selector: {},
+    fields: ["courseId", "attendeeIds"],
+  });
+
+  const whitelistedOffers = offersRes.docs.filter((doc) => {
+    return doc.attendeeIds.length >= 2;
+  });
+  const whitelistedCourseIds = new Set(
+    whitelistedOffers.map((doc) => doc.courseId)
+  );
+
+  const blacklistedOffers = offersRes.docs.filter((doc) => {
+    return doc.attendeeIds.length < 2;
+  });
+
+  const deleteableCourseIds = new Set();
+  for (const offer of blacklistedOffers) {
+    if (whitelistedCourseIds.has(offer.courseId)) {
+      continue;
     }
 
-    return response.json();
-}
-
-async function selectD() {
-    // fetch all available offers
-    const offersRes = await _find("offers", {
-        selector: {},
-        fields: ["courseId", "city", "date"],
+    deleteableCourseIds.add(offer.courseId);
+  }
+
+  const coursesResBefore = await loadCourses(deleteableCourseIds);
+
+  _printTask("b", "alle Kurse mit weniger als zwei Teilnehmern");
+  console.log("Courses with less than two attendees before delete:");
+  const before = coursesResBefore.docs.map((doc) => ({
+    _id: doc._id,
+    title: doc.title,
+  }));
+  console.table(before);
+
+  const deletes = [];
+  for (const course of coursesResBefore.docs) {
+    const deleteOp = fetch(`${URL}/courses/${course._id}`, {
+      method: "DELETE",
+      headers: {
+        ...getAuthHeaders(),
+        "If-Match": course._rev,
+      },
     });
-
-    // get the unique course ids
-    const courseIds = Array.from(
-        new Set(offersRes.docs.map((doc) => doc.courseId))
-    );
-
-    // fetch all available courses matching the courseIds
-    const coursesRes = await _find("courses", {
-        selector: {
-            _id: {
-                $in: courseIds,
-            },
-        },
-        fields: ["_id", "title"],
-    });
-
-    const offerData = offersRes.docs;
-
-    // create a course name map
-    const courseNameMap = {};
-    coursesRes.docs.forEach(({ _id, title }) => {
-        courseNameMap[_id] = title;
-    });
-
-    // create the results by combining the data
-    const results = offerData.map(({ courseId, city, date }) => ({
-        name: courseNameMap[courseId],
-        city,
-        date,
-    }));
-
-    _printTask("d", "die Kurstitel mit Datum und Ort, an dem sie stattfinden");
-    console.table(results);
-}
-
-async function selectE() {
-    // fetch all available offers
-    const offersRes = await _find("offers", {
-        selector: {},
-        fields: ["_id", "courseId", "city", "date"],
-    });
-
-    // get the unique course ids
-    const courseIds = Array.from(
-        new Set(offersRes.docs.map((doc) => doc.courseId))
-    );
-
-    // fetch all available courses matching the courseIds
-    const coursesRes = await _find("courses", {
-        selector: {
-            _id: {
-                $in: courseIds,
-            },
-        },
-        fields: ["_id", "title"],
-    });
-
-    // fetch all available employees
-    const employeesRes = await _find("employees", {
-        selector: {},
-        fields: ["name", "offerIds"],
-    });
-
-    const offerData = offersRes.docs;
-
-    // create a course name map
-    const courseNameMap = {};
-    coursesRes.docs.forEach(({ _id, title }) => {
-        courseNameMap[_id] = title;
-    });
-
-    // create a employee name map
-    const employeeNameMap = {};
-    employeesRes.docs.forEach(({ name, offerIds }) => {
-        offerIds.forEach((id) => {
-            employeeNameMap[id] = name;
-        });
-    });
-
-    // create the results by combining the data
-    const results = offerData.map(({ _id, courseId, city, date }) => ({
-        name: courseNameMap[courseId],
-        city,
-        date,
-        instructor: employeeNameMap[_id],
-    }));
-
-    _printTask("e", "Anfrage d) mit zusätzlicher Ausgabe der Kursleiter");
-    console.table(results);
-}
-
-async function selectJ() {
-    // fetch all matching attendees
-    const attendeesRes = await _find("attendees", {
-        selector: {
-            name: {
-                $regex: "Meier",
-            },
-        },
-        fields: ["_id", "name"],
-    });
-
-    // fetch all matching attendees
-    const employeesRes = await _find("employees", {
-        selector: {
-            name: {
-                $regex: "Meier",
-            },
-        },
-        fields: ["_id", "name"],
-    });
-
-    const result = [];
-    result.push(
-        ...attendeesRes.docs.map((res) => {
-            return { ...res, type: "attendee" };
-        })
-    );
-    result.push(
-        ...employeesRes.docs.map((res) => {
-            return { ...res, type: "employee" };
-        })
-    );
-
-    _printTask("j", "alle Meier, sowohl Teilnehmer wie auch Kursleiter");
-    console.table(result);
-}
-
-async function selectM() {
-    // fetch all courses with _id and name
-    const coursesRes = await _find("courses", {
-        selector: {},
-        fields: ["_id", "title"],
-    });
-
-    const courseData = coursesRes.docs;
-    const courseIds = courseData.map((res) => res._id);
-
-    // fetch all offers ids matching the available course ids
-    const offersRes = await _find("offers", {
-        selector: {
-            courseId: {
-                $in: courseIds,
-            },
-        },
-        fields: ["_id", "courseId"],
-    });
-
-    const offerIdMap = {};
-    offersRes.docs.forEach(({ _id, courseId }) => {
-        offerIdMap[_id] = courseId;
-    });
-    const offerIds = offersRes.docs.map((res) => res._id);
-
-    // fetch all employee salaries for the each offer
-    const employeeRes = await _find("employees", {
-        selector: {
-            offerIds: {
-                $in: offerIds,
-            },
-        },
-        fields: ["salary", "offerIds"],
-    });
-
-    // match salaries to courses
-    const salaryData = employeeRes.docs.map((res) => {
-        const matchingCourses = new Set();
-        res.offerIds.forEach((id) => matchingCourses.add(offerIdMap[id]));
-
-        return {
-            ...res,
-            matchingCourses,
-        };
-    });
-
-    // combine salary and course data
-    const result = courseData.map(({ _id, title }) => {
-        const salaries = [];
-
-        // aggregate matching salaries per course
-        salaryData.forEach(({ salary, matchingCourses }) => {
-            if (matchingCourses.has(_id)) {
-                salaries.push(salary);
-            }
-        });
-
-        // calculate the average salary
-        const avgSalary = salaries.reduce((a, b) => a + b) / salaries.length;
-
-        return {
-            courseTitle: title,
-            courseId: _id,
-            avgSalary,
-        };
-    });
-
-    _printTask(
-        "m",
-        "für alle Kurse (Titel ausgeben) das durchschnittliche Gehalt der Kursleiter, die ein Angebot dieses Kurses durchführen (nach diesem Durchschnitt aufsteigend sortiert"
-    );
-    console.table(result);
-}
-
-async function selectA() {
-    const res = await _find("offers", {
-        selector: {},
-        fields: ["city"],
-    });
-
-    const cities = Array.from(new Set(res.docs.map((doc) => doc.city)));
-
-    _printTask("a", "alle Orte, an denen Kurse durchgeführt werden");
-    const results = cities.map((city) => ({
-        city,
-    }));
-    console.table(results);
-}
-
-async function selectG() {
-    const attendeesRes = await _find("attendees", {
-        selector: {},
-        fields: ["_id", "city", "name"],
-    });
-
-    const attendees = [];
-    for (const attendee of attendeesRes.docs) {
-        const offersRes = await _find("offers", {
-            selector: {
-                city: attendee.city,
-                attendeeIds: {
-                    $in: [attendee._id],
-                },
-            },
-            limit: 1,
-        });
-
-        if (offersRes.docs.length > 0) {
-            attendees.push(attendee);
-        }
-    }
-
-    _printTask(
-        "g",
-        "alle Teilnehmer, die einen Kurs am eigenen Wohnort gebucht haben"
-    );
-    const results = attendees.map((attendee) => ({
-        name: attendee.name,
-        city: attendee.city,
-    }));
-    console.table(results);
-}
-
-async function selectI() {
-    const offersRes = await _find("offers", {
-        selector: {},
-        fields: ["courseId", "attendeeIds"],
-    });
-
-    const offers = offersRes.docs.filter((doc) => {
-        return doc.attendeeIds.length >= 2;
-    });
-
-    const courseIds = Array.from(new Set(offers.map((offer) => offer.courseId)));
-
-    const coursesRes = await _find("courses", {
-        selector: {
-            _id: {
-                $in: courseIds,
-            },
-        },
-        fields: ["title"],
-    });
-
-    _printTask(
-        "i",
-        "alle Kurse (egal welches Angebot) mit mindestens 2 Teilnehmern"
-    );
-    const results = coursesRes.docs.map((course) => ({
-        title: course.title,
-    }));
-    console.table(results);
-}
-
-async function selectL() {
-    const coursesRes = await _find("courses", {
-        selector: {},
-        fields: ["title", "preconditions"],
-    });
-
-    const courses = coursesRes.docs
-        .filter((doc) => {
-            return doc.preconditions.length >= 2;
-        })
-        .sort((a, b) => {
-            return b.preconditions.length - a.preconditions.length;
-        });
-
-    _printTask(
-        "l",
-        "die Kurstitel mit der Anzahl der Voraussetzungen, die mindestens 2 Voraussetzungen haben. Die Ausgabe soll so erfolgen, dass die Kurse mit den meisten Voraussetzungen zuerst kommen"
-    );
-    const results = courses.map((course) => ({
-        title: course.title,
-        preconditionsCount: course.preconditions.length,
-    }));
-    console.table(results);
-}
-
-function _printTask(task, description) {
-    console.log("-".repeat(50));
-    console.log(`${task}) ${description}`);
-    console.log("-".repeat(50));
-}
-
-async function updateA() {
-    const loadOffers = () => {
-        return _find("offers", {
-            selector: {
-                date: {
-                    $regex: "2023",
-                },
-            },
-        });
-    };
-
-    const offersResBefore = await loadOffers();
-    const allOffersBefore = await _find("offers", { selector: {} });
-
-    _printTask("a", "alle Angebote vom Jahr 2023 auf das Jahr 2024");
-    console.log("Offers in 2023 before update:");
-    const before = offersResBefore.docs.map((doc) => ({
-        _id: doc._id,
-        date: doc.date,
-    }));
-    console.table(before);
-
-    const updates = [];
-    for (const offer of offersResBefore.docs) {
-        const newDate = offer.date.replace("2023", "2024");
-
-        const update = fetch(`${URL}/offers/${offer._id}`, {
-            method: "PUT",
-            headers: {
-                ...getAuthHeaders(),
-                "Content-Type": "application/json",
-                "If-Match": offer._rev,
-            },
-            body: JSON.stringify({
-                ...offer,
-                date: newDate,
-            }),
-        });
-        updates.push(update);
-    }
-
-    await Promise.all(updates);
-
-    const offersResAfter = await loadOffers();
-    console.log("Offers in 2023 after update:");
-    const after = offersResAfter.docs.map((doc) => ({
-        _id: doc._id,
-        date: doc.date,
-    }));
-    console.table(after);
-
-    // print all offers before and after
-    const allOffersAfter = await _find("offers", { selector: {} });
-    console.log("All offers before update:");
-    console.table(allOffersBefore.docs);
-    console.log("All offers after update:");
-    console.table(allOffersAfter.docs);
-}
-
-async function updateB() {
-    const offersRes = await _find("offers", {
-        selector: {
-            city: {
-                $regex: "Wedel",
-            },
-        },
-    });
-
-    const allOffersBefore = await _find("offers", { selector: {} });
-
-    _printTask(
-        "b",
-        "alle Angebote, die bisher in Wedel angeboten wurden, sollen jetzt in Augsburg stattfinden"
-    );
-    console.log('offers in "Wedel" (before the update):');
-    console.table(offersRes.docs);
-
-    const updates = [];
-    offersRes.docs.forEach((offer) => {
-        // const newValue = offer.date.replace("Wedel", "Augsburg")
-
-        const update = fetch(`${URL}/offers/${offer._id}`, {
-            method: "PUT",
-            headers: {
-                ...getAuthHeaders(),
-                "Content-Type": "application/json",
-                "If-Match": offer._rev,
-            },
-            body: JSON.stringify({
-                ...offer,
-                city: "Augsburg",
-            }),
-        });
-        updates.push(update);
-    });
-
-    await Promise.all(updates);
-
-    const offersResAfter = await _find("offers", {
-        selector: {
-            city: {
-                $regex: "Wedel",
-            },
-        },
-    });
-
-    console.log('offers in "Wedel" (after the update):');
-    console.table(offersResAfter.docs);
-
-    // print all offers before and after
-    const allOffersAfter = await _find("offers", { selector: {} });
-    console.log("All offers before update:");
-    console.table(allOffersBefore.docs);
-    console.log("All offers after update:");
-    console.table(allOffersAfter.docs);
-}
-
-async function deleteA() {
-    const coursesRes = await _find("courses", {
-        selector: {
-            title: {
-                $regex: "C-Programmierung",
-            },
-        },
-    });
-
-    _printTask("a", 'die Kursliteratur für den Kurs "C-Programmierung"');
-    console.log('courses with title "C-Programmierung" (before)');
-    console.table(coursesRes.docs);
-
-    // we're not deleting, we're actually updating because we're working with documents
-    const updates = [];
-    coursesRes.docs.forEach((course) => {
-        const update = fetch(`${URL}/courses/${course._id}`, {
-            method: "PUT",
-            headers: {
-                ...getAuthHeaders(),
-                "Content-Type": "application/json",
-                "If-Match": course._rev,
-            },
-            body: JSON.stringify({
-                ...course,
-                literature: null,
-            }),
-        });
-        updates.push(update);
-    });
-
-    await Promise.all(updates);
-
-    const coursesResAfter = await _find("courses", {
-        selector: {
-            title: {
-                $regex: "C-Programmierung",
-            },
-        },
-    });
-
-    console.log('courses with title "C-Programmierung" (after)');
-    console.table(coursesResAfter.docs);
-}
-
-async function deleteB() {
-    const offersRes = await _find("offers", {
-        selector: {},
-        fields: ["courseId", "attendeeIds"],
-    });
-
-    const whitelistedOffers = offersRes.docs.filter((doc) => {
-        return doc.attendeeIds.length >= 2;
-    });
-    const whitelistedCourseIds = new Set(
-        whitelistedOffers.map((doc) => doc.courseId)
-    );
-
-    const blacklistedOffers = offersRes.docs.filter((doc) => {
-        return doc.attendeeIds.length < 2;
-    });
-
-    const deleteableCourseIds = new Set();
-    for (const offer of blacklistedOffers) {
-        if (whitelistedCourseIds.has(offer.courseId)) {
-            continue;
-        }
-
-        deleteableCourseIds.add(offer.courseId);
-    }
-
-    const coursesResBefore = await loadCourses(deleteableCourseIds);
-
-    _printTask("b", "alle Kurse mit weniger als zwei Teilnehmern");
-    console.log("Courses with less than two attendees before delete:");
-    const before = coursesResBefore.docs.map((doc) => ({
-        _id: doc._id,
-        title: doc.title,
-    }));
-    console.table(before);
-
-    const deletes = [];
-    for (const course of coursesResBefore.docs) {
-        const deleteOp = fetch(`${URL}/courses/${course._id}`, {
-            method: "DELETE",
-            headers: {
-                ...getAuthHeaders(),
-                "If-Match": course._rev,
-            },
-        });
-        deletes.push(deleteOp);
-    }
-
-    await Promise.all(deletes);
-
-    const coursesResAfter = await loadCourses(deleteableCourseIds);
-    console.log("Courses with less than two attendees after delete:");
-    const after = coursesResAfter.docs.map((doc) => ({
-        _id: doc._id,
-        title: doc.title,
-    }));
-    console.table(after);
+    deletes.push(deleteOp);
+  }
+
+  await Promise.all(deletes);
+
+  const coursesResAfter = await loadCourses(deleteableCourseIds);
+  console.log("Courses with less than two attendees after delete:");
+  const after = coursesResAfter.docs.map((doc) => ({
+    _id: doc._id,
+    title: doc.title,
+  }));
+  console.table(after);
 }
 
 main();